﻿#pragma once

#include "integrators/symmetric_linear_multistep_integrator.hpp"

#include <algorithm>
#include <vector>

#include "integrators/symplectic_runge_kutta_nyström_integrator.hpp"

namespace principia {
namespace integrators {
namespace internal_symmetric_linear_multistep_integrator {

using base::make_not_null_unique;

int const startup_step_divisor = 16;

template<typename Position, int order_>
Status SymmetricLinearMultistepIntegrator<Position, order_>::Instance::Solve(
    Instant const& t_final) {
  return integrator_.Solve(t_final, *this);
}

template<typename Position, int order_>
void SymmetricLinearMultistepIntegrator<Position, order_>::
Instance::WriteToMessage(
    not_null<serialization::IntegratorInstance*> message) const {}

template<typename Position, int order_>
SymmetricLinearMultistepIntegrator<Position, order_>::Instance::Instance(
    IntegrationProblem<ODE> const& problem,
    AppendState&& append_state,
    Time const& step,
    SymmetricLinearMultistepIntegrator const& integrator)
    : FixedStepSizeIntegrator<ODE>::Instance(problem,
                                             std::move(append_state),
                                             step),
      integrator_(integrator) {
  previous_steps_.emplace_back();
  FillStepFromSystemState(equation_, current_state_, previous_steps_.back());
}

template<typename Position, int order_>
void SymmetricLinearMultistepIntegrator<Position, order_>::Instance::
FillStepFromSystemState(ODE const& equation,
                        typename ODE::SystemState const& state,
                        Step& step) {
  std::vector<typename ODE::Position> positions;
  step.time = state.time;
  for (auto const& position : state.positions) {
    step.displacements.push_back(position - DoublePrecision<Position>());
    positions.push_back(position.value);
  }
  step.accelerations.resize(step.displacements.size());
  equation.compute_acceleration(step.time.value,
                                positions,
                                step.accelerations);
}

template<typename Position, int order_>
SymmetricLinearMultistepIntegrator<Position, order_>::
SymmetricLinearMultistepIntegrator(
    serialization::FixedStepSizeIntegrator::Kind const kind,
    FixedStepSizeIntegrator<ODE> const& startup_integrator,
    FixedVector<double, half_order_> const & ɑ,
    FixedVector<double, half_order_> const& β_numerator,
    double const β_denominator)
    : FixedStepSizeIntegrator(kind),
      startup_integrator_(startup_integrator),
      velocity_integrator_(AdamsMoultonOrder<velocity_order_>()),
      ɑ_(ɑ),
      β_numerator_(β_numerator),
      β_denominator_(β_denominator) {
  CHECK_EQ(ɑ_[0], 1.0);
  CHECK_EQ(β_numerator_[0], 0.0);
}

template <typename Position, int order_>
not_null<std::unique_ptr<typename Integrator<
    SpecialSecondOrderDifferentialEquation<Position>>::Instance>>
SymmetricLinearMultistepIntegrator<Position, order_>::NewInstance(
    IntegrationProblem<ODE> const& problem,
    typename Integrator<ODE>::AppendState&& append_state,
    Time const& step) const {
  // Cannot use |make_not_null_unique| because the constructor of |Instance| is
  // private.
  return std::unique_ptr<typename Integrator<ODE>::Instance>(
      new Instance(problem, std::move(append_state), step, *this));
}

template<typename Position, int order_>
Status SymmetricLinearMultistepIntegrator<Position, order_>::Solve(
    Instant const& t_final, Instance& instance) const {
  using Acceleration = typename ODE::Acceleration;
  using Displacement = typename ODE::Displacement;
  using DoubleDisplacement = DoublePrecision<Displacement>;
  using DoubleDisplacements = std::vector<DoubleDisplacement>;
  using DoublePosition = DoublePrecision<Position>;
  using DoublePositions = std::vector<DoublePosition>;

  auto const& equation = instance.equation_;
  auto const& append_state = instance.append_state_;
  Time const& step = instance.step_;
  auto& previous_steps = instance.previous_steps_;

  if (previous_steps.size() < order_ - 1) {
    StartupSolve(t_final, instance);
  }

  // Argument checks.
  int const dimension = previous_steps.back().displacements.size();

  // Time step.
  CHECK_LT(Time(), step);
  Time const& h = step;
  // Current time.
  DoublePrecision<Instant> t = previous_steps.back().time;
  // Order.
  int const k = order_;

  std::vector<Position> positions(dimension);

  DoublePositions Σj_minus_ɑj_qj(dimension);
  std::vector<Acceleration> Σj_βj_numerator_aj(dimension);
  while (h <= (t_final - t.value) - t.error) {
    // We take advantage of the symmetry to iterate on the list of previous
    // steps from both ends.
    auto front_it = previous_steps.begin();
    auto back_it = previous_steps.rbegin();

    // This block corresponds to j = 0.  We must not pair it with j = k.
    {
      DoubleDisplacements const& qj = front_it->displacements;
      std::vector<Acceleration> const& aj = front_it->accelerations;
      double const ɑj = ɑ_[0];
      double const βj_numerator = β_numerator_[0];
      for (int d = 0; d < dimension; ++d) {
        Σj_minus_ɑj_qj[d] = Scale(-ɑj, qj[d]);
        Σj_βj_numerator_aj[d] = βj_numerator * aj[d];
      }
      ++front_it;
    }
    // The generic value of j, paired with k - j.
    for (int j = 1; j < k / 2; ++j) {
      DoubleDisplacements const& qj = front_it->displacements;
      DoubleDisplacements const& qk_minus_j = back_it->displacements;
      std::vector<Acceleration> const& aj = front_it->accelerations;
      std::vector<Acceleration> const& ak_minus_j = back_it->accelerations;
      double const ɑj = ɑ_[j];
      double const βj_numerator = β_numerator_[j];
      for (int d = 0; d < dimension; ++d) {
        Σj_minus_ɑj_qj[d] -= Scale(ɑj, qj[d]);
        Σj_minus_ɑj_qj[d] -= Scale(ɑj, qk_minus_j[d]);
        Σj_βj_numerator_aj[d] += βj_numerator * (aj[d] + ak_minus_j[d]);
      }
      ++front_it;
      ++back_it;
    }
    // This block corresponds to j = k / 2.  We must not pair it with j = k / 2.
    {
      DoubleDisplacements const& qj = front_it->displacements;
      std::vector<Acceleration> const& aj = front_it->accelerations;
      double const ɑj = ɑ_[k / 2];
      double const βj_numerator = β_numerator_[k / 2];
      for (int d = 0; d < dimension; ++d) {
        Σj_minus_ɑj_qj[d] -= Scale(ɑj, qj[d]);
        Σj_βj_numerator_aj[d] += βj_numerator * aj[d];
      }
    }

    // Create a new step in the instance.
    t.Increment(h);
    previous_steps.pop_front();
    previous_steps.emplace_back();
    Instance::Step& current_step = previous_steps.back();
    current_step.time = t;
    current_step.accelerations.resize(dimension);

    // Fill the new step.  We skip the division by ɑk as it is equal to 1.0.
    double const ɑk = ɑ_[0];
    typename ODE::SystemState& system_state = instance.current_state_;
    for (int d = 0; d < dimension; ++d) {
      DoublePosition& current_position = Σj_minus_ɑj_qj[d];
      current_position.Increment(h * h *
                                 Σj_βj_numerator_aj[d] / β_denominator_);
      current_step.displacements.push_back(current_position - DoublePosition());
      positions[d] = current_position.value;
      system_state.positions[d] = current_position;
    }
    equation.compute_acceleration(t.value,
                                  positions,
                                  current_step.accelerations);

    VelocitySolve(dimension, instance);

    // Inform the caller of the new state.
    system_state.time = t;
    append_state(system_state);
  }

  return Status::OK;
}

template<typename Position, int order_>
void SymmetricLinearMultistepIntegrator<Position, order_>::StartupSolve(
    Instant const& t_final, Instance& instance) const {
  auto const& equation = instance.equation_;
  auto const& previous_steps = instance.previous_steps_;
  Time const& step = instance.step_;
  Time const startup_step = step / startup_step_divisor;

  CHECK(!previous_steps.empty());
  CHECK_LT(previous_steps.size(), order_);

  int startup_step_index = 0;
  auto const startup_append_state =
      [&instance, &startup_step_index](typename ODE::SystemState const& state) {
        // Stop changing anything once we're done with the startup.  We may be
        // called one more time by the |startup_integrator_|.
        if (instance.previous_steps_.size() < order_) {
          instance.current_state_ = state;
          // The startup integrator has a smaller step.  We do not record all
          // the states it computes, but only those that are a multiple of the
          // main integrator step.
          if (++startup_step_index % startup_step_divisor == 0) {
            CHECK_LT(instance.previous_steps_.size(), order_);
            instance.previous_steps_.emplace_back();
            instance.append_state_(state);
            Instance::FillStepFromSystemState(instance.equation_,
                                              instance.current_state_,
                                              instance.previous_steps_.back());
          }
        }
      };

  typename ODE::SystemState const& current_state = instance.current_state_;
  auto const startup_instance =
      startup_integrator_.NewInstance({equation, &current_state},
                                      startup_append_state,
                                      startup_step);

  startup_instance->Solve(
      std::min(current_state.time.value +
                   (order_ - previous_steps.size()) * step + step / 2.0,
               t_final));

  CHECK_LE(previous_steps.size(), order_);
}

template<typename Position, int order_>
void SymmetricLinearMultistepIntegrator<Position, order_>::VelocitySolve(
    int const dimension, Instance& instance) const {
  using Velocity = typename ODE::Velocity;
  for (int d = 0; d < dimension; ++d) {
    DoublePrecision<Velocity>& velocity = instance.current_state_.velocities[d];
    auto it = instance.previous_steps_.rbegin();
    Acceleration weighted_acceleration;
    for (int i = 0; i < velocity_integrator_.numerators.size; ++i) {
      double const numerator = velocity_integrator_.numerators[i];
      weighted_acceleration += numerator * it->accelerations[d];
      ++it;
    }
<<<<<<< HEAD
    velocity += instance.step_ * weighted_acceleration /
                                 velocity_integrator_.denominator;
=======
    velocity.Increment(instance.step * weighted_acceleration /
                       velocity_integrator_.denominator);
  }
}

template<typename Position, int order_>
void SymmetricLinearMultistepIntegrator<Position, order_>::
FillStepFromSystemState(ODE const& equation,
                        typename ODE::SystemState const& state,
                        Step& step) {
  std::vector<typename ODE::Position> positions;
  step.time = state.time;
  for (auto const& position : state.positions) {
    step.displacements.push_back(position - DoublePrecision<Position>());
    positions.push_back(position.value);
>>>>>>> cba0a393
  }
}

}  // namespace internal_symmetric_linear_multistep_integrator

template<typename Position>
SymmetricLinearMultistepIntegrator<Position, 8> const& Quinlan1999Order8A() {
  static SymmetricLinearMultistepIntegrator<Position, 8> const integrator(
      serialization::FixedStepSizeIntegrator::QUINLAN_1999_ORDER_8A,
      BlanesMoan2002SRKN14A<Position>(),
      {1.0, -2.0, 2.0, -2.0, 2.0},
      {0.0, 22081.0, -29418.0, 75183.0, -75212.0},
      15120.0);
  return integrator;
}

template<typename Position>
SymmetricLinearMultistepIntegrator<Position, 8> const& Quinlan1999Order8B() {
  static SymmetricLinearMultistepIntegrator<Position, 8> const integrator(
      serialization::FixedStepSizeIntegrator::QUINLAN_1999_ORDER_8B,
      BlanesMoan2002SRKN14A<Position>(),
      {1.0, 0.0, 0.0, -0.5, -1.0},
      {0.0, 192481.0, 6582.0, 816783.0, -156812.0},
      120960.0);
  return integrator;
}

template<typename Position>
SymmetricLinearMultistepIntegrator<Position, 8> const&
QuinlanTremaine1990Order8() {
  static SymmetricLinearMultistepIntegrator<Position, 8> const integrator(
      serialization::FixedStepSizeIntegrator::QUINLAN_TREMAINE_1990_ORDER_8,
      BlanesMoan2002SRKN14A<Position>(),
      {1.0, -2.0, 2.0, -1.0, 0.0},
      {0.0, 17671.0, -23622.0, 61449.0, -50516.0},
      12096.0);
  return integrator;
}

template<typename Position>
SymmetricLinearMultistepIntegrator<Position, 10> const&
QuinlanTremaine1990Order10() {
  static SymmetricLinearMultistepIntegrator<Position, 10> const integrator(
      serialization::FixedStepSizeIntegrator::QUINLAN_TREMAINE_1990_ORDER_10,
      BlanesMoan2002SRKN14A<Position>(),
      {1.0, -1.0, 1.0, -1.0, 1.0, -2.0},
      {0.0, 399187.0, -485156.0, 2391436.0, -2816732.0, 4651330.0},
      241920.0);
  return integrator;
}

template<typename Position>
SymmetricLinearMultistepIntegrator<Position, 12> const&
QuinlanTremaine1990Order12() {
  static SymmetricLinearMultistepIntegrator<Position, 12> const integrator(
      serialization::FixedStepSizeIntegrator::QUINLAN_TREMAINE_1990_ORDER_12,
      BlanesMoan2002SRKN14A<Position>(),
      {1.0, -2.0, 2.0, -1.0, 0.0, 0.0, 0.0},
      {0.0,
       90987349.0,
       -229596838.0,
       812627169.0,
       -1628539944.0,
       2714971338.0,
       -3041896548.0},
      53222400.0);
  return integrator;
}

template<typename Position>
SymmetricLinearMultistepIntegrator<Position, 14> const&
QuinlanTremaine1990Order14() {
  static SymmetricLinearMultistepIntegrator<Position, 14> const integrator(
      serialization::FixedStepSizeIntegrator::QUINLAN_TREMAINE_1990_ORDER_14,
      BlanesMoan2002SRKN14A<Position>(),
      {1.0, -2.0, 2.0, -1.0, 0.0, 0.0, 0.0, 0.0},
      {0.0,
       433489274083.0,
       -1364031998256.0,
       5583113380398.0,
       -14154444148720.0,
       28630585332045.0,
       -42056933842656.0,
       48471792742212.0},
      237758976000.0);
  return integrator;
}

}  // namespace integrators
}  // namespace principia<|MERGE_RESOLUTION|>--- conflicted
+++ resolved
@@ -260,26 +260,8 @@
       weighted_acceleration += numerator * it->accelerations[d];
       ++it;
     }
-<<<<<<< HEAD
-    velocity += instance.step_ * weighted_acceleration /
-                                 velocity_integrator_.denominator;
-=======
-    velocity.Increment(instance.step * weighted_acceleration /
+    velocity.Increment(instance.step_ * weighted_acceleration /
                        velocity_integrator_.denominator);
-  }
-}
-
-template<typename Position, int order_>
-void SymmetricLinearMultistepIntegrator<Position, order_>::
-FillStepFromSystemState(ODE const& equation,
-                        typename ODE::SystemState const& state,
-                        Step& step) {
-  std::vector<typename ODE::Position> positions;
-  step.time = state.time;
-  for (auto const& position : state.positions) {
-    step.displacements.push_back(position - DoublePrecision<Position>());
-    positions.push_back(position.value);
->>>>>>> cba0a393
   }
 }
 
