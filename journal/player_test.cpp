﻿
#include "journal/player.hpp"

#include <list>
#include <string>
#include <thread>
#include <vector>

#include "benchmark/benchmark.h"
#include "glog/logging.h"
#include "gtest/gtest.h"
#include "journal/method.hpp"
#include "journal/profiles.hpp"
#include "journal/recorder.hpp"
#include "ksp_plugin/interface.hpp"
#include "serialization/journal.pb.h"

namespace principia {
namespace journal {

// The benchmark is only run if --gtest_filter=PlayerTest.Benchmarks
void BM_PlayForReal(benchmark::State& state) {  // NOLINT(runtime/references)
  while (state.KeepRunning()) {
    Player player(
        R"(P:\Public Mockingbird\Principia\Journals\JOURNAL.20160626-143407)");
    int count = 0;
    while (player.Play()) {
      ++count;
      LOG_IF(ERROR, (count % 100'000) == 0)
          << count << " journal entries replayed";
    }
  }
}

BENCHMARK(BM_PlayForReal);

class PlayerTest : public ::testing::Test {
 protected:
  PlayerTest()
      : test_info_(testing::UnitTest::GetInstance()->current_test_info()),
        test_case_name_(test_info_->test_case_name()),
        test_name_(test_info_->name()),
        plugin_(interface::principia__NewPlugin("0 s", "0 s", 0)) {}

  template<typename Profile>
  bool RunIfAppropriate(serialization::Method const& method_in,
                        serialization::Method const& method_out_return,
                        Player& player) {
    return player.RunIfAppropriate<Profile>(method_in, method_out_return);
  }

  ::testing::TestInfo const* const test_info_;
  std::string const test_case_name_;
  std::string const test_name_;
  std::unique_ptr<ksp_plugin::Plugin> plugin_;
};

TEST_F(PlayerTest, PlayTiny) {
  // Do the recording in a separate thread to make sure that it activates using
  // a different static variable than the one in the plugin dynamic library.
  std::thread recorder([this]() {
    Recorder* const r(new Recorder(test_name_ + ".journal.hex"));
    Recorder::Activate(r);

    {
      Method<NewPlugin> m({"1 s", "2 s", 3});
      m.Return(plugin_.get());
    }
    {
      const ksp_plugin::Plugin* plugin = plugin_.get();
      Method<DeletePlugin> m({&plugin}, {&plugin});
      m.Return();
    }
    Recorder::Deactivate();
  });
  recorder.join();

  Player player(test_name_ + ".journal.hex");

  // Replay the journal.
  int count = 0;
  while (player.Play()) {
    ++count;
  }
  EXPECT_EQ(2, count);
}

// This test (a.k.a. benchmark) is only run if the --gtest_filter flag names it
// explicitly.
TEST_F(PlayerTest, Benchmarks) {
  if (testing::FLAGS_gtest_filter == test_case_name_ + "." + test_name_) {
    benchmark::RunSpecifiedBenchmarks();
  }
}

#if 1
// This test is only run if the --gtest_filter flag names it explicitly.
TEST_F(PlayerTest, Debug) {
  if (testing::FLAGS_gtest_filter == test_case_name_ + "." + test_name_) {
    // An example of how journalling may be used for debugging.  You must set
    // |path| and fill the |method_in| and |method_out_return| protocol buffers.
    std::string path =
<<<<<<< HEAD
        R"(C:\Users\robin\Projects\Kerbal Space Program\KSP_win64 1.2.2\glog\Principia\JOURNAL.20170307-163451)";
=======
        R"(P:\Public Mockingbird\Principia\Journals\JOURNAL.20170307-163451)";
>>>>>>> 2a8169ac
    Player player(path);
    int count = 0;
    while (player.Play()) {
      ++count;
      LOG_IF(ERROR, (count % 100'000) == 0) << count
                                            << " journal entries replayed";
    }
    LOG(ERROR) << count << " journal entries in total";
    LOG(ERROR) << "Last successful method in:\n"
               << player.last_method_in().DebugString();
    LOG(ERROR) << "Last successful method out/return: \n"
               << player.last_method_out_return().DebugString();

#if 0
    serialization::Method method_in;
    auto* extension = method_in.MutableExtension(
        serialization::ReportCollision::extension);
    auto* in = extension->mutable_in();
    in->set_plugin(355375312);
    in->set_vessel1_guid("14b05bd3-9707-4d49-a6be-a7de481f3e0a");
    in->set_vessel2_guid("3e6fcb7e-4761-48ed-829f-0adb035f457e");
    serialization::Method method_out_return;
    method_out_return.MutableExtension(
        serialization::ReportCollision::extension);
    LOG(ERROR) << "Running unpaired method:\n" << method_in.DebugString();
    CHECK(RunIfAppropriate<ReportCollision>(method_in,
                                            method_out_return,
                                            player));
#endif
  }
}
#endif

}  // namespace journal
}  // namespace principia<|MERGE_RESOLUTION|>--- conflicted
+++ resolved
@@ -100,11 +100,7 @@
     // An example of how journalling may be used for debugging.  You must set
     // |path| and fill the |method_in| and |method_out_return| protocol buffers.
     std::string path =
-<<<<<<< HEAD
-        R"(C:\Users\robin\Projects\Kerbal Space Program\KSP_win64 1.2.2\glog\Principia\JOURNAL.20170307-163451)";
-=======
         R"(P:\Public Mockingbird\Principia\Journals\JOURNAL.20170307-163451)";
->>>>>>> 2a8169ac
     Player player(path);
     int count = 0;
     while (player.Play()) {
