﻿
#include "numerics/frequency_analysis.hpp"

#include <algorithm>
#include <functional>
#include <random>
#include <vector>

#include "geometry/frame.hpp"
#include "geometry/grassmann.hpp"
#include "geometry/hilbert.hpp"
#include "geometry/named_quantities.hpp"
#include "gmock/gmock.h"
#include "gtest/gtest.h"
#include "numerics/apodization.hpp"
#include "numerics/fast_fourier_transform.hpp"
#include "numerics/polynomial_evaluators.hpp"
#include "quantities/elementary_functions.hpp"
#include "quantities/named_quantities.hpp"
#include "quantities/quantities.hpp"
#include "quantities/si.hpp"
#include "testing_utilities/almost_equals.hpp"
#include "testing_utilities/approximate_quantity.hpp"
#include "testing_utilities/is_near.hpp"
#include "testing_utilities/numerics_matchers.hpp"

namespace principia {
namespace numerics {
namespace frequency_analysis {

using geometry::Displacement;
using geometry::Frame;
using geometry::Handedness;
using geometry::Hilbert;
using geometry::Inertial;
using geometry::Instant;
using geometry::Vector;
using quantities::Abs;
using quantities::Acceleration;
using quantities::AngularFrequency;
using quantities::Jerk;
using quantities::Length;
using quantities::Pow;
using quantities::Product;
using quantities::Sin;
using quantities::Snap;
using quantities::Speed;
using quantities::Square;
using quantities::Time;
using quantities::si::Metre;
using quantities::si::Radian;
using quantities::si::Second;
using testing_utilities::AlmostEquals;
using testing_utilities::IsNear;
using testing_utilities::RelativeErrorFrom;
using testing_utilities::operator""_⑴;
using ::testing::AllOf;
using ::testing::Gt;
using ::testing::Lt;
namespace si = quantities::si;

// Constructs a piecewise Poisson series that has the given number of pieces
// covering [t_min, t_max] and that matches |series| over that interval.
template<typename Piecewise>
Piecewise Slice(typename Piecewise::Series const& series,
                int const pieces,
                Instant const& t_min,
                Instant const& t_max) {
  Time const Δt = (t_max - t_min) / pieces;
  Piecewise piecewise({t_min, t_min + Δt}, series);
  for (int i = 1; i < pieces; ++i) {
    piecewise.Append({t_min + i * Δt, t_min + (i + 1) * Δt}, series);
  }
  return piecewise;
}

class FrequencyAnalysisTest : public ::testing::Test {
 protected:
  using World = Frame<serialization::Frame::TestTag,
                      Inertial,
                      Handedness::Right,
                      serialization::Frame::TEST>;

  using Series0 = PoissonSeries<Length, 0, HornerEvaluator>;
  using Series4 = PoissonSeries<Length, 4, HornerEvaluator>;

  FrequencyAnalysisTest()
      : random_polynomial4_([](Instant const& t0,
                               std::mt19937_64& random,
                               std::uniform_real_distribution<>& distribution) {
          auto const c0 = distribution(random) * Metre;
          auto const c1 = distribution(random) * Metre / Second;
          auto const c2 = distribution(random) * Metre / Pow<2>(Second);
          auto const c3 = distribution(random) * Metre / Pow<3>(Second);
          auto const c4 = distribution(random) * Metre / Pow<4>(Second);

          return Series4::Polynomial({c0, c1, c2, c3, c4}, t0);
        }) {}

  Instant const t0_;
  std::function<Series4::Polynomial(
      Instant const& t0,
      std::mt19937_64& random,
      std::uniform_real_distribution<>& distribution)>
      random_polynomial4_;
};

TEST_F(FrequencyAnalysisTest, PreciseModeScalar) {
  using FFT = FastFourierTransform<Length, Instant, 1 << 16>;
  AngularFrequency const ω = 666.543 * π / FFT::size * Radian / Second;
  Time const Δt = 1 * Second;
  std::mt19937_64 random(42);
  std::uniform_real_distribution<> amplitude_distribution(-0.1, 0.1);
  std::uniform_real_distribution<> frequency_distribution(-100.0, 100.0);

  using PiecewiseSeries0 = PiecewisePoissonSeries<Length, 0, HornerEvaluator>;
  using Series0 = PiecewiseSeries0::Series;
  Series0::PolynomialsByAngularFrequency polynomials;

  // Main harmonic.
  polynomials.emplace_back(
      ω,
      Series0::Polynomials{/*sin=*/Series0::Polynomial({1 * Metre}, t0_),
                           /*cos=*/Series0::Polynomial({0 * Metre}, t0_)});

  // Noise with lower amplitude and higher frequency.
  for (int i = 0; i < 10; ++i) {
    auto const sin_amplitude = amplitude_distribution(random) * Metre;
    auto const cos_amplitude = amplitude_distribution(random) * Metre;
    polynomials.emplace_back(
        ω * frequency_distribution(random),
        Series0::Polynomials{
            /*sin=*/Series0::Polynomial({sin_amplitude}, t0_),
            /*cos=*/Series0::Polynomial({cos_amplitude}, t0_)});
  }
  Series0 const sin(
      Series0::Polynomial({amplitude_distribution(random) * Metre}, t0_),
      polynomials);

  Instant const t_min = t0_;
  Instant const t_max = t0_ + (FFT::size - 1) * Δt;
  PiecewiseSeries0 const piecewise_sin =
      Slice<PiecewiseSeries0>(sin, /*pieces=*/1000, t_min, t_max);

  std::vector<Length> signal;
  for (int n = 0; n < FFT::size; ++n) {
    signal.push_back(piecewise_sin(t0_ + n * Δt));
  }

  // Won't fit on the stack.
  auto transform = std::make_unique<FFT>(signal, Δt);

  // The FFT gives us an accuracy which is of the order of the number of points.
  auto const mode = transform->Mode();
  EXPECT_THAT(mode.midpoint(), RelativeErrorFrom(ω, IsNear(8.1e-4_⑴)));

  // The precise analysis is only limited by our ability to pinpoint the
  // maximum.
  auto const precise_mode =
      PreciseMode(mode,
                  piecewise_sin,
                  apodization::Hann<HornerEvaluator>(t_min, t_max));
  EXPECT_THAT(precise_mode, RelativeErrorFrom(ω, IsNear(2.6e-8_⑴)));
}

TEST_F(FrequencyAnalysisTest, PreciseModeVector) {
  using FFT = FastFourierTransform<Displacement<World>, Instant, 1 << 16>;
  AngularFrequency const ω = 666.543 * π / FFT::size * Radian / Second;
  Time const Δt = 1 * Second;

  using PiecewiseSeries0 =
      PiecewisePoissonSeries<Displacement<World>, 0, HornerEvaluator>;
  using Series0 = PiecewiseSeries0::Series;
  Series0::PolynomialsByAngularFrequency polynomials;

  // Main harmonic.
  polynomials.emplace_back(
      ω,
      Series0::Polynomials{
          /*sin=*/Series0::Polynomial(
              {Displacement<World>({1 * Metre, 2 * Metre, 3 * Metre})}, t0_),
          /*cos=*/Series0::Polynomial(
              {Displacement<World>({-5 * Metre, 7 * Metre, 11 * Metre})},
              t0_)});
  Series0 const sin(Series0::Polynomial(Displacement<World>(), t0_),
                    polynomials);

  Instant const t_min = t0_;
  Instant const t_max = t0_ + (FFT::size - 1) * Δt;
  PiecewiseSeries0 const piecewise_sin =
      Slice<PiecewiseSeries0>(sin, /*pieces=*/1000, t_min, t_max);

  std::vector<Displacement<World>> signal;
  for (int n = 0; n < FFT::size; ++n) {
    signal.push_back(piecewise_sin(t0_ + n * Δt));
  }

  // Won't fit on the stack.
  auto transform = std::make_unique<FFT>(signal, Δt);

  // The FFT gives us an accuracy which is of the order of the number of points.
  auto const mode = transform->Mode();
  EXPECT_THAT(mode.midpoint(), RelativeErrorFrom(ω, IsNear(8.1e-4_⑴)));

  // The precise analysis is only limited by our ability to pinpoint the
  // maximum.
  auto const precise_mode =
      PreciseMode(mode,
                  piecewise_sin,
                  apodization::Hann<HornerEvaluator>(t_min, t_max));
  EXPECT_THAT(precise_mode, RelativeErrorFrom(ω, IsNear(4.2e-11_⑴)));
}

TEST_F(FrequencyAnalysisTest, PoissonSeriesScalarProjection) {
  AngularFrequency const ω = 666.543 * π * Radian / Second;
  std::mt19937_64 random(42);
  std::uniform_real_distribution<> amplitude_distribution(-10.0, 10.0);

  auto const sin = random_polynomial4_(t0_, random, amplitude_distribution);
  auto const cos = random_polynomial4_(t0_, random, amplitude_distribution);
  Series4 const series(
      Series4::Polynomial(Series4::Polynomial::Coefficients{}, t0_),
      {{ω, Series4::Polynomials{sin, cos}}});

  Instant const t_min = t0_;
  Instant const t_max = t0_ + 100 * Radian / ω;

  // Projection on a 4th degree basis accurately reconstructs the function.
  auto const projection4 =
      Projection<4>(series,
                    ω,
                    apodization::Hann<HornerEvaluator>(t_min, t_max),
                    t_min, t_max);
  for (int i = 0; i <= 100; ++i) {
    EXPECT_THAT(projection4(t0_ + i * Radian / ω),
                AlmostEquals(series(t0_ + i * Radian / ω), 0, 256));
  }

  // Projection on a 5th degree basis is also accurate.
  auto const projection5 =
      Projection<5>(series,
                    ω,
                    apodization::Hann<HornerEvaluator>(t_min, t_max),
                    t_min, t_max);
  for (int i = 0; i <= 100; ++i) {
    EXPECT_THAT(projection5(t0_ + i * Radian / ω),
                AlmostEquals(series(t0_ + i * Radian / ω), 0, 256));
  }

  // Projection on a 3rd degree basis introduces significant errors.
  auto const projection3 =
      Projection<3>(series,
                    ω,
                    apodization::Hann<HornerEvaluator>(t_min, t_max),
                    t_min, t_max);
  for (int i = 0; i <= 100; ++i) {
    EXPECT_THAT(projection3(t0_ + i * Radian / ω),
                RelativeErrorFrom(series(t0_ + i * Radian / ω),
                                  AllOf(Gt(3.6e-13), Lt(9.0e-6))));
  }
}

TEST_F(FrequencyAnalysisTest, PoissonSeriesVectorProjection) {
  AngularFrequency const ω = 666.543 * π * Radian / Second;
  std::mt19937_64 random(42);
  std::uniform_real_distribution<> amplitude_distribution(-10.0, 10.0);
  using VectorSeries4 =
      PoissonSeries<Vector<Length, World>, 4, HornerEvaluator>;

  auto random_polynomial4 = [](Instant const& t0,
                               std::mt19937_64& random,
                               std::uniform_real_distribution<>& distribution) {
    auto const c0x = distribution(random) * Metre;
    auto const c1x = distribution(random) * Metre / Second;
    auto const c2x = distribution(random) * Metre / Pow<2>(Second);
    auto const c3x = distribution(random) * Metre / Pow<3>(Second);
    auto const c4x = distribution(random) * Metre / Pow<4>(Second);
    auto const c0y = distribution(random) * Metre;
    auto const c1y = distribution(random) * Metre / Second;
    auto const c2y = distribution(random) * Metre / Pow<2>(Second);
    auto const c3y = distribution(random) * Metre / Pow<3>(Second);
    auto const c4y = distribution(random) * Metre / Pow<4>(Second);
    auto const c0z = distribution(random) * Metre;
    auto const c1z = distribution(random) * Metre / Second;
    auto const c2z = distribution(random) * Metre / Pow<2>(Second);
    auto const c3z = distribution(random) * Metre / Pow<3>(Second);
    auto const c4z = distribution(random) * Metre / Pow<4>(Second);
    Vector<Length, World> const v0({c0x, c0y, c0z});
    Vector<Speed, World> const v1({c1x, c1y, c1z});
    Vector<Acceleration, World> const v2({c2x, c2y, c2z});
    Vector<Jerk, World> const v3({c3x, c3y, c3z});
    Vector<Snap, World> const v4({c4x, c4y, c4z});

    return VectorSeries4::Polynomial({v0, v1, v2, v3, v4}, t0);
  };

  auto const sin = random_polynomial4(t0_, random, amplitude_distribution);
  auto const cos = random_polynomial4(t0_, random, amplitude_distribution);
  VectorSeries4 const series(
      VectorSeries4::Polynomial(VectorSeries4::Polynomial::Coefficients{}, t0_),
      {{ω, VectorSeries4::Polynomials{sin, cos}}});

  Instant const t_min = t0_;
  Instant const t_max = t0_ + 100 * Radian / ω;

  // Projection on a 4th degree basis accurately reconstructs the function.
  auto const projection4 =
      Projection<4>(series,
                    ω,
                    apodization::Hann<HornerEvaluator>(t_min, t_max),
                    t_min, t_max);
  for (int i = 0; i <= 100; ++i) {
    EXPECT_THAT(projection4(t0_ + i * Radian / ω),
<<<<<<< HEAD
                AlmostEquals(series(t0_ + i * Radian / ω), 0, 128));
=======
                AlmostEquals(series(t0_ + i * Radian / ω), 0, 384));
>>>>>>> a127da7a
  }

  // Projection on a 5th degree basis is also accurate.
  auto const projection5 =
      Projection<5>(series,
                    ω,
                    apodization::Hann<HornerEvaluator>(t_min, t_max),
                    t_min, t_max);
  for (int i = 0; i <= 100; ++i) {
    EXPECT_THAT(projection5(t0_ + i * Radian / ω),
<<<<<<< HEAD
                AlmostEquals(series(t0_ + i * Radian / ω), 0, 128));
=======
                AlmostEquals(series(t0_ + i * Radian / ω), 0, 384));
>>>>>>> a127da7a
  }

  // Projection on a 3rd degree basis introduces significant errors.
  auto const projection3 =
      Projection<3>(series,
                    ω,
                    apodization::Hann<HornerEvaluator>(t_min, t_max),
                    t_min, t_max);
  for (int i = 0; i <= 100; ++i) {
    EXPECT_THAT(projection3(t0_ + i * Radian / ω),
                RelativeErrorFrom(series(t0_ + i * Radian / ω),
                                  AllOf(Gt(1.0e-10), Lt(2.7e-7))));
  }
}

TEST_F(FrequencyAnalysisTest, PiecewisePoissonSeriesProjection) {
  AngularFrequency const ω = 0.0566543 * π * Radian / Second;
  std::mt19937_64 random(42);
  std::uniform_real_distribution<> amplitude_distribution(-10.0, 10.0);
  std::uniform_real_distribution<> perturbation_distribution(-1e-6, 1e-6);

  using PiecewiseSeries4 = PiecewisePoissonSeries<Length, 4, HornerEvaluator>;

  auto const sin = random_polynomial4_(t0_, random, amplitude_distribution);
  auto const cos = random_polynomial4_(t0_, random, amplitude_distribution);
  Series4 const series(
      Series4::Polynomial(Series4::Polynomial::Coefficients{}, t0_),
      {{ω, Series4::Polynomials{sin, cos}}});

  // Build a series that is based on |series| with different perturbations over
  // different intervals.
  PiecewiseSeries4 piecewise_series({t0_, t0_ + 1 * Second}, series);
  for (int i = 1; i < 10; ++i) {
    auto const perturbation_sin =
        random_polynomial4_(t0_, random, perturbation_distribution);
    auto const perturbation_cos =
        random_polynomial4_(t0_, random, perturbation_distribution);
    Series4 const perturbation_series(
        Series4::Polynomial(Series4::Polynomial::Coefficients{}, t0_),
        {{ω, Series4::Polynomials{perturbation_sin, perturbation_cos}}});
    piecewise_series.Append({t0_ + i * Second, t0_ + (i + 1) * Second},
                            series + perturbation_series);
  }

  Instant const t_min = piecewise_series.t_min();
  Instant const t_max = piecewise_series.t_max();

  // Projection on a 4th degree basis.  The approximation is only as good as the
  // Gauss-Legendre integration.
  auto const projection4 =
      Projection<4>(piecewise_series,
                    ω,
                    apodization::Dirichlet<HornerEvaluator>(t_min, t_max),
                    t_min, t_max);
  for (int i = 0; i <= 100; ++i) {
    EXPECT_THAT(
        projection4(t_min + i * (t_max - t_min) / 100),
        RelativeErrorFrom(series(t0_ + i * (t_max - t_min) / 100),
                          AllOf(Gt(2.1e-10), Lt(9.0e-4))));
  }
}

// TODO(phl): This test produces NaNs on casanova.  Revisit once we have better
// integration.
#if 0
TEST_F(FrequencyAnalysisTest, PoissonSeriesIncrementalProjectionNoSecular) {
  std::mt19937_64 random(42);
  std::uniform_real_distribution<> frequency_distribution(2000.0, 3000.0);

  std::vector<AngularFrequency> ωs;
  std::optional<Series4> series;
  for (int i = 3; i >= 1; --i) {
    std::uniform_real_distribution<> amplitude_distribution(-(1 << i),
                                                            (1 << i));
    ωs.push_back(frequency_distribution(random) * Radian / Second);
    auto const sin = random_polynomial4_(t0_, random, amplitude_distribution);
    auto const cos = random_polynomial4_(t0_, random, amplitude_distribution);
    Series4 const s(
        Series4::Polynomial(Series4::Polynomial::Coefficients{}, t0_),
        {{ωs.back(), Series4::Polynomials{sin, cos}}});
    if (series.has_value()) {
      series.value() += s;
    } else {
      series = s;
    }
  }

  Instant const t_min = t0_;
  Instant const t_max =
      t0_ + 200 * Radian / *std::max_element(ωs.cbegin(), ωs.cend());

  // A perfect calculator for the frequencies of the series.
  int ω_index = 0;
  auto angular_frequency_calculator =
      [&series, t_min, t_max, &ω_index, &ωs](
          auto const& residual) -> std::optional<AngularFrequency> {
    for (int i = 0; i <= 100; ++i) {
      EXPECT_THAT(
          Abs(residual(t_min + i * (t_max - t_min) / 100)),
          ω_index == 0
              ? AllOf(Gt(2.9e-2 * Metre), Lt(5.8 * Metre))
              : ω_index == 1
                    ? AllOf(Gt(6.7e-2 * Metre), Lt(7.9 * Metre))
                    : ω_index == 2
                          ? AllOf(Gt(1.1e-4 * Metre), Lt(9.7e-1 * Metre))
                          : AllOf(Gt(2.8e-11 * Metre), Lt(1.2e-6 * Metre)))
          << ω_index;
    }
    if (ω_index == ωs.size()) {
      return std::nullopt;
    } else {
      return ωs[ω_index++];
    }
  };

  // Projection on a 4th degree basis reconstructs the function with a decent
  // accuracy.
  auto const projection4 =
      IncrementalProjection<4>(series.value(),
                               angular_frequency_calculator,
                               apodization::Hann<HornerEvaluator>(t_min, t_max),
                               t_min, t_max);
  for (int i = 0; i <= 100; ++i) {
    EXPECT_THAT(
        projection4(t_min + i * (t_max - t_min) / 100),
        RelativeErrorFrom(series.value()(t_min + i * (t_max - t_min) / 100),
                          AllOf(Gt(5.9e-12), Lt(1.9e-6))));
  }
}
#endif

TEST_F(FrequencyAnalysisTest, PoissonSeriesIncrementalProjectionSecular) {
  std::mt19937_64 random(42);
  std::uniform_real_distribution<> frequency_distribution(2000.0, 3000.0);
  std::uniform_real_distribution<> secular_distribution(-30.0, 30.0);

  std::vector<AngularFrequency> ωs = {AngularFrequency{}};
  Series4 series(
      random_polynomial4_(t0_, random, secular_distribution), {});
  for (int i = 3; i >= 1; --i) {
    std::uniform_real_distribution<> amplitude_distribution(-(1 << i),
                                                            (1 << i));
    ωs.push_back(frequency_distribution(random) * Radian / Second);
    auto const sin = random_polynomial4_(t0_, random, amplitude_distribution);
    auto const cos = random_polynomial4_(t0_, random, amplitude_distribution);
    series += Series4(
        Series4::Polynomial(Series4::Polynomial::Coefficients{}, t0_),
        {{ωs.back(), Series4::Polynomials{sin, cos}}});
  }

  Instant const t_min = t0_;
  Instant const t_max =
      t0_ + 200 * Radian / *std::max_element(ωs.cbegin(), ωs.cend());

  // A perfect calculator for the frequencies of the series.
  int ω_index = 0;
  auto angular_frequency_calculator =
      [&series, t_min, t_max, &ω_index, &ωs](
          auto const& residual) -> std::optional<AngularFrequency> {
    for (int i = 0; i <= 100; ++i) {
      EXPECT_THAT(
          Abs(residual(t_min + i * (t_max - t_min) / 100)),
          ω_index == 0
              ? AllOf(Gt(12.4 * Metre), Lt(19.5 * Metre))
              : ω_index == 1
                    ? AllOf(Gt(8.4e-3 * Metre), Lt(3.7 * Metre))
                    : ω_index == 2
                          ? AllOf(Gt(3.3e-2 * Metre), Lt(3.6 * Metre))
                          : ω_index == 3
                                ? AllOf(Gt(7.5e-3 * Metre), Lt(5.4 * Metre))
                                : AllOf(Gt(3.7e-15 * Metre),
<<<<<<< HEAD
                                        Lt(2.1e-11 * Metre)))
=======
                                        Lt(4.4e-11 * Metre)))
>>>>>>> a127da7a
          << ω_index;
    }
    if (ω_index == ωs.size()) {
      return std::nullopt;
    } else {
      return ωs[ω_index++];
    }
  };

  // Projection on a 4th degree basis reconstructs the function with a decent
  // accuracy.
  auto const projection4 =
      IncrementalProjection<4>(series,
                               angular_frequency_calculator,
                               apodization::Hann<HornerEvaluator>(t_min, t_max),
                               t_min, t_max);
  for (int i = 0; i <= 100; ++i) {
    EXPECT_THAT(
        projection4(t_min + i * (t_max - t_min) / 100),
        RelativeErrorFrom(series(t_min + i * (t_max - t_min) / 100),
<<<<<<< HEAD
                          AllOf(Gt(1.9e-16), Lt(1.3e-12))));
=======
                          AllOf(Gt(1.9e-16), Lt(3.5e-12))));
>>>>>>> a127da7a
  }
}

}  // namespace frequency_analysis
}  // namespace numerics
}  // namespace principia<|MERGE_RESOLUTION|>--- conflicted
+++ resolved
@@ -311,11 +311,7 @@
                     t_min, t_max);
   for (int i = 0; i <= 100; ++i) {
     EXPECT_THAT(projection4(t0_ + i * Radian / ω),
-<<<<<<< HEAD
-                AlmostEquals(series(t0_ + i * Radian / ω), 0, 128));
-=======
                 AlmostEquals(series(t0_ + i * Radian / ω), 0, 384));
->>>>>>> a127da7a
   }
 
   // Projection on a 5th degree basis is also accurate.
@@ -326,11 +322,7 @@
                     t_min, t_max);
   for (int i = 0; i <= 100; ++i) {
     EXPECT_THAT(projection5(t0_ + i * Radian / ω),
-<<<<<<< HEAD
-                AlmostEquals(series(t0_ + i * Radian / ω), 0, 128));
-=======
                 AlmostEquals(series(t0_ + i * Radian / ω), 0, 384));
->>>>>>> a127da7a
   }
 
   // Projection on a 3rd degree basis introduces significant errors.
@@ -502,11 +494,7 @@
                           : ω_index == 3
                                 ? AllOf(Gt(7.5e-3 * Metre), Lt(5.4 * Metre))
                                 : AllOf(Gt(3.7e-15 * Metre),
-<<<<<<< HEAD
-                                        Lt(2.1e-11 * Metre)))
-=======
                                         Lt(4.4e-11 * Metre)))
->>>>>>> a127da7a
           << ω_index;
     }
     if (ω_index == ωs.size()) {
@@ -527,11 +515,7 @@
     EXPECT_THAT(
         projection4(t_min + i * (t_max - t_min) / 100),
         RelativeErrorFrom(series(t_min + i * (t_max - t_min) / 100),
-<<<<<<< HEAD
-                          AllOf(Gt(1.9e-16), Lt(1.3e-12))));
-=======
                           AllOf(Gt(1.9e-16), Lt(3.5e-12))));
->>>>>>> a127da7a
   }
 }
 
