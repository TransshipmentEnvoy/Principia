--- conflicted
+++ resolved
@@ -21,8 +21,6 @@
       error() {}
 
 template<typename T>
-<<<<<<< HEAD
-=======
 DoublePrecision<T>& DoublePrecision<T>::operator+=(
     Difference<T> const& right) {
   // See Higham, Accuracy and Stability of Numerical Algorithms, Algorithm 4.2.
@@ -56,7 +54,6 @@
 }
 
 template<typename T>
->>>>>>> 052950da
 void DoublePrecision<T>::WriteToMessage(
     not_null<serialization::DoublePrecision*> const message) const {
   using ValueSerializer = PointOrMultivectorSerializer<
