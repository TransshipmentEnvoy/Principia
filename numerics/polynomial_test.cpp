
#include "numerics/polynomial.hpp"

#include <tuple>

#include "base/macros.hpp"
#include "geometry/frame.hpp"
#include "geometry/grassmann.hpp"
#include "geometry/named_quantities.hpp"
#include "gtest/gtest.h"
#include "numerics/polynomial_evaluators.hpp"
#include "quantities/constants.hpp"
#include "quantities/named_quantities.hpp"
#include "quantities/quantities.hpp"
#include "quantities/si.hpp"
#include "serialization/geometry.pb.h"
#include "serialization/numerics.pb.h"
#include "testing_utilities/almost_equals.hpp"
#include "testing_utilities/matchers.hpp"

#define PRINCIPIA_USE_IACA 0
#if PRINCIPIA_USE_IACA
#include "intel/iacaMarks.h"
#endif

namespace principia {

using geometry::Frame;
using geometry::Displacement;
using geometry::Handedness;
using geometry::Inertial;
using geometry::Instant;
using geometry::Position;
using geometry::Vector;
using geometry::Velocity;
using quantities::Acceleration;
using quantities::Energy;
using quantities::Entropy;
using quantities::Length;
using quantities::Product;
using quantities::Quotient;
using quantities::Current;
using quantities::Temperature;
using quantities::Time;
using quantities::constants::BoltzmannConstant;
using quantities::constants::SpeedOfLight;
using quantities::si::Ampere;
using quantities::si::Joule;
using quantities::si::Kelvin;
using quantities::si::Metre;
using quantities::si::Second;
using quantities::si::Watt;
using testing_utilities::AlmostEquals;
using testing_utilities::EqualsProto;
using ::testing::Eq;

namespace numerics {

class PolynomialTest : public ::testing::Test {
 protected:
  using World = Frame<serialization::Frame::TestTag,
                      Inertial,
                      Handedness::Right,
                      serialization::Frame::TEST>;

  using P2V = PolynomialInMonomialBasis<Displacement<World>, Time, 2,
                                        HornerEvaluator>;
  using P2A = PolynomialInMonomialBasis<Displacement<World>, Instant, 2,
                                        HornerEvaluator>;
  using P2P = PolynomialInMonomialBasis<Position<World>, Instant, 2,
                                        HornerEvaluator>;
  using P17 = PolynomialInMonomialBasis<Displacement<World>, Time, 17,
                                        EstrinEvaluator>;

  PolynomialTest()
      : coefficients_({
            Displacement<World>({0 * Metre,
                                 0 * Metre,
                                 1 * Metre}),
            Velocity<World>({0 * Metre / Second,
                             1 * Metre / Second,
                             0 * Metre / Second}),
            Vector<Acceleration, World>({1 * Metre / Second / Second,
                                         0 * Metre / Second / Second,
                                         0 * Metre / Second / Second})}) {}

  P2V::Coefficients const coefficients_;
};

#if PRINCIPIA_USE_IACA
// A convenient skeleton for analysing code with IACA.
TEST_F(PolynomialTest, DISABLED_IACA) {
  constexpr int degree = 17;
  using E = EstrinEvaluator<Displacement<World>, Time, degree>;
  using P = PolynomialInMonomialBasis<Displacement<World>,
                                      Time,
                                      degree,
                                      EstrinEvaluator>;
  P::Coefficients const coefficients;

  auto iaca = [](P::Coefficients const& c, Time const& t) {
    IACA_VC64_START;
    auto const result = E::Evaluate(c, t);
    IACA_VC64_END;
    return result;
  };
  CHECK_EQ(iaca(coefficients, 2 * Second), iaca(coefficients, 2 * Second));
}
#endif

// Check that coefficients can be accessed and have the right type.
TEST_F(PolynomialTest, Coefficients) {
  Displacement<World> const d = std::get<0>(coefficients_);
  Velocity<World> const v = std::get<1>(coefficients_);
  EXPECT_EQ(1 * Metre, d.coordinates().z);
  EXPECT_EQ(1 * Metre / Second, v.coordinates().y);
}

// Check that a polynomial can be constructed and evaluated.
TEST_F(PolynomialTest, Evaluate2V) {
  P2V const p(coefficients_);
  EXPECT_EQ(2, p.degree());
  Displacement<World> const d = p(0.5 * Second);
  Velocity<World> const v = p.EvaluateDerivative(0.5 * Second);
  EXPECT_THAT(d, AlmostEquals(Displacement<World>({0.25 * Metre,
                                                   0.5 * Metre,
                                                   1 * Metre}), 0));
  EXPECT_THAT(v, AlmostEquals(Velocity<World>({1 * Metre / Second,
                                               1 * Metre / Second,
                                               0 * Metre / Second}), 0));
}

// Check that a polynomial can be for an affine argument.
TEST_F(PolynomialTest, Evaluate2A) {
  Instant const t0 = Instant() + 0.3 * Second;
  P2A const p(coefficients_, t0);
  EXPECT_EQ(2, p.degree());
  Displacement<World> const d = p(t0 + 0.5 * Second);
  Velocity<World> const v = p.EvaluateDerivative(t0 + 0.5 * Second);
  EXPECT_THAT(d, AlmostEquals(Displacement<World>({0.25 * Metre,
                                                   0.5 * Metre,
                                                   1 * Metre}), 0));
  EXPECT_THAT(v, AlmostEquals(Velocity<World>({1 * Metre / Second,
                                               1 * Metre / Second,
                                               0 * Metre / Second}), 0));

  // This compiles.
  p.Primitive();
}

// Check that a polynomial can return an affine value.
TEST_F(PolynomialTest, Evaluate2P) {
  Instant const t0 = Instant() + 0.3 * Second;
  P2P const p({World::origin + std::get<0>(coefficients_),
               std::get<1>(coefficients_),
               std::get<2>(coefficients_)},
              t0);
  EXPECT_EQ(2, p.degree());
  Position<World> const d = p(t0 + 0.5 * Second);
  Velocity<World> const v = p.EvaluateDerivative(t0 + 0.5 * Second);
  EXPECT_THAT(d, AlmostEquals(World::origin + Displacement<World>({0.25 * Metre,
                                                                   0.5 * Metre,
                                                                   1 * Metre}),
                              0));
  EXPECT_THAT(v, AlmostEquals(Velocity<World>({1 * Metre / Second,
                                               1 * Metre / Second,
                                               0 * Metre / Second}), 0));

  // This doesn't compile (and rightly so).
#if 0
  p.Primitive();
#endif
}

// Check that a polynomial of high order may be declared.
TEST_F(PolynomialTest, Evaluate17) {
  P17::Coefficients const coefficients;
  P17 const p(coefficients);
  EXPECT_EQ(17, p.degree());
  Displacement<World> const d = p(0.5 * Second);
  EXPECT_THAT(d, AlmostEquals(Displacement<World>({0 * Metre,
                                                   0 * Metre,
                                                   0 * Metre}), 0));
}

// Check that a conversion to increase the degree works.
TEST_F(PolynomialTest, Conversion) {
  P2V const p2v(coefficients_);
  P17 const p17 = P17(p2v);
  Displacement<World> const d = p17(0.5 * Second);
  Velocity<World> const v = p17.EvaluateDerivative(0.5 * Second);
  EXPECT_THAT(d, AlmostEquals(Displacement<World>({0.25 * Metre,
                                                   0.5 * Metre,
                                                   1 * Metre}), 0));
  EXPECT_THAT(v, AlmostEquals(Velocity<World>({1 * Metre / Second,
                                               1 * Metre / Second,
                                               0 * Metre / Second}), 0));
}

TEST_F(PolynomialTest, VectorSpace) {
  P2V const p2v(coefficients_);
  {
    auto const p = p2v + p2v;
    auto const actual = p(0 * Second);
    auto const expected =
        Displacement<World>({0 * Metre, 0 * Metre, 2 * Metre});
    EXPECT_THAT(actual, AlmostEquals(expected, 0));
  }
  {
    auto const p = p2v - p2v;
    auto const actual = p(0 * Second);
    auto const expected =
        Displacement<World>({0 * Metre, 0 * Metre, 0 * Metre});
    EXPECT_THAT(actual, AlmostEquals(expected, 0));
  }
  {
    auto const p = 3.0 * Joule * p2v;
    auto const actual = p(0 * Second);
    auto const expected = Vector<Product<Energy, Length>, World>(
                  {0 * Joule * Metre, 0 * Joule * Metre, 3 * Joule * Metre});
    EXPECT_THAT(actual, AlmostEquals(expected, 0));
  }
  {
    auto const p = p2v * (3.0 * Joule);
    auto const actual = p(0 * Second);
    auto const expected = Vector<Product<Length, Energy>, World>(
                  {0 * Joule * Metre, 0 * Joule * Metre, 3 * Joule * Metre});
    EXPECT_THAT(actual, AlmostEquals(expected, 0));
  }
  {
    auto const p = p2v / (4.0 * Joule);
    auto const actual = p(0 * Second);
    auto const expected = Vector<Quotient<Length, Energy>, World>(
                  {0 * Metre / Joule, 0 * Metre / Joule, 0.25 * Metre / Joule});
    EXPECT_THAT(actual, AlmostEquals(expected, 0));
  }
}

TEST_F(PolynomialTest, Ring) {
  using P2 = PolynomialInMonomialBasis<Temperature, Time, 2, HornerEvaluator>;
  using P3 = PolynomialInMonomialBasis<Current, Time, 3, HornerEvaluator>;
  P2 const p2({1 * Kelvin, 3 * Kelvin / Second, -8 * Kelvin / Second / Second});
  P3 const p3({2 * Ampere,
               -4 * Ampere / Second,
               3 * Ampere / Second / Second,
               1 * Ampere / Second / Second / Second});
  auto const p = p2 * p3;
  {
    auto const actual = p(0 * Second);
    EXPECT_THAT(actual, AlmostEquals(2 * Ampere * Kelvin, 0));
  }
  {
    auto const actual = p(1 * Second);
    EXPECT_THAT(actual, AlmostEquals(-8 * Ampere * Kelvin, 0));
  }
  {
    auto const actual = p(-1 * Second);
    EXPECT_THAT(actual, AlmostEquals(-80 * Ampere * Kelvin, 0));
  }
  {
    auto const actual = p(2 * Second);
    EXPECT_THAT(actual, AlmostEquals(-350 * Ampere * Kelvin, 0));
  }
  {
    auto const actual = p(-2 * Second);
    EXPECT_THAT(actual, AlmostEquals(-518 * Ampere * Kelvin, 0));
  }
}

TEST_F(PolynomialTest, Affine) {
  using P0A = PolynomialInMonomialBasis<Instant, Time, 0, HornerEvaluator>;
  using P0V = PolynomialInMonomialBasis<Time, Time, 0, HornerEvaluator>;

<<<<<<< HEAD
  P0A const p0a(std::tuple{Instant{} + 1 * Second});
  P0V const p0v(std::tuple{2 * Second});
#if PRINCIPIA_COMPILER_MSVC_HANDLES_POLYNOMIAL_OPERATORS
  {
    P0A const p = p0v + Instant{};
    EXPECT_THAT(p(3 * Second), AlmostEquals(Instant{} + 2 * Second, 0));
  }
#endif
  {
    P0A const p =  Instant{} + p0v;
    EXPECT_THAT(p(3 * Second), AlmostEquals(Instant{} + 2 * Second, 0));
  }
  {
    P0V const p = p0a - Instant{};
    EXPECT_THAT(p(3 * Second), AlmostEquals(1 * Second, 0));
  }
  {
    P0V const p = Instant{} - p0a;
    EXPECT_THAT(p(3 * Second), AlmostEquals(1 * Second, 0));
=======
  P0A const p0a(std::tuple{Instant() + 1 * Second});
  P0V const p0v(std::tuple{2 * Second});
#if PRINCIPIA_COMPILER_MSVC_HANDLES_POLYNOMIAL_OPERATORS
  {
    P0A const p = p0v + Instant();
    EXPECT_THAT(p(3 * Second), AlmostEquals(Instant() + 2 * Second, 0));
  }
#endif
  {
    P0A const p =  Instant() + p0v;
    EXPECT_THAT(p(3 * Second), AlmostEquals(Instant() + 2 * Second, 0));
  }
  {
    P0V const p = p0a - Instant();
    EXPECT_THAT(p(3 * Second), AlmostEquals(1 * Second, 0));
  }
  {
    P0V const p = Instant() - p0a;
    EXPECT_THAT(p(3 * Second), AlmostEquals(-1 * Second, 0));
>>>>>>> 6107f9b0
  }
}

// Compose contains a fold expression which fails to compile in Clang because of
// https://bugs.llvm.org/show_bug.cgi?id=30590.  That bug will be fixed post-
// 11.0.0.  Since we don't use Compose as of this writing, and working around
// the bug would be hard, we ifdef out the test.
#if PRINCIPIA_COMPILER_MSVC
TEST_F(PolynomialTest, Monoid) {
  using P0 =
      PolynomialInMonomialBasis<Current, Temperature, 0, HornerEvaluator>;
  using P2A =
      PolynomialInMonomialBasis<Temperature, Instant, 2, HornerEvaluator>;
  using P2V =
      PolynomialInMonomialBasis<Temperature, Time, 2, HornerEvaluator>;
  using P3 =
      PolynomialInMonomialBasis<Current, Temperature, 3, HornerEvaluator>;
  Instant const t0;
  P0 const p0(std::tuple{9 * Ampere});
  P2A const p2a({1 * Kelvin,
                 3 * Kelvin / Second,
                 -8 * Kelvin / Second / Second}, t0);
  P2V const p2v({1 * Kelvin,
                 3 * Kelvin / Second,
                 -8 * Kelvin / Second / Second});
  P3 const p3({2 * Ampere,
               -4 * Ampere / Kelvin,
               3 * Ampere / Kelvin / Kelvin,
               1 * Ampere / Kelvin / Kelvin / Kelvin});
  auto const pa = Compose(p3, p2a);
  auto const pv = Compose(p3, p2v);
  {
    auto const actual_a = pa(t0 + 0 * Second);
    auto const actual_v = pv(0 * Second);
    EXPECT_THAT(actual_a, AlmostEquals(2 * Ampere, 0));
    EXPECT_THAT(actual_v, AlmostEquals(2 * Ampere, 0));
  }
  {
    auto const actual_a = pa(t0 + 1 * Second);
    auto const actual_v = pv(1 * Second);
    EXPECT_THAT(actual_a, AlmostEquals(2 * Ampere, 0));
    EXPECT_THAT(actual_v, AlmostEquals(2 * Ampere, 0));
  }
  {
    auto const actual_a = pa(t0 - 1 * Second);
    auto const actual_v = pv(-1 * Second);
    EXPECT_THAT(actual_a, AlmostEquals(-658 * Ampere, 0));
    EXPECT_THAT(actual_v, AlmostEquals(-658 * Ampere, 0));
  }
  {
    auto const actual_a = pa(t0 + 2 * Second);
    auto const actual_v = pv(2 * Second);
    EXPECT_THAT(actual_a, AlmostEquals(-13648 * Ampere, 0));
    EXPECT_THAT(actual_v, AlmostEquals(-13648 * Ampere, 0));
  }
  {
    auto const actual_a = pa(t0 - 2 * Second);
    auto const actual_v = pv(-2 * Second);
    EXPECT_THAT(actual_a, AlmostEquals(-46396 * Ampere, 0));
    EXPECT_THAT(actual_v, AlmostEquals(-46396 * Ampere, 0));
  }
  {
    auto const actual = Compose(p0, p2a)(t0);
    EXPECT_THAT(actual, AlmostEquals(9 * Ampere, 0));
  }
}
#endif

TEST_F(PolynomialTest, PointwiseInnerProduct) {
  P2V::Coefficients const coefficients({
      Displacement<World>({0 * Metre,
                           2 * Metre,
                           3 * Metre}),
      Velocity<World>({-1 * Metre / Second,
                       1 * Metre / Second,
                       0 * Metre / Second}),
      Vector<Acceleration, World>({1 * Metre / Second / Second,
                                   1 * Metre / Second / Second,
                                   -2 * Metre / Second / Second})});
  P2V const p2va(coefficients_);
  P2V const p2vb(coefficients);

  auto const p = PointwiseInnerProduct(p2va, p2vb);
  {
    auto const actual = p(0 * Second);
    EXPECT_THAT(actual, AlmostEquals(3 * Metre * Metre, 0));
  }
  {
    auto const actual = p(1 * Second);
    EXPECT_THAT(actual, AlmostEquals(5 * Metre * Metre, 0));
  }
  {
    auto const actual = p(-1 * Second);
    EXPECT_THAT(actual, AlmostEquals(1 * Metre * Metre, 0));
  }
  {
    auto const actual = p(2 * Second);
    EXPECT_THAT(actual, AlmostEquals(19 * Metre * Metre, 0));
  }
  {
    auto const actual = p(-2 * Second);
    EXPECT_THAT(actual, AlmostEquals(11 * Metre * Metre, 0));
  }
}

TEST_F(PolynomialTest, AtOrigin) {
  Instant const t0 = Instant() + 3 * Second;
  P2A const p(coefficients_, t0);
  P2A const q = p.AtOrigin(Instant() - 2 * Second);
  for (Instant t = Instant() - 10 * Second;
       t < Instant() + 10 * Second;
       t += 0.3 * Second) {
    EXPECT_THAT(q(t), AlmostEquals(p(t), 0, 942));
  }
}

TEST_F(PolynomialTest, Derivative) {
  using P2 = PolynomialInMonomialBasis<Temperature, Time, 2, HornerEvaluator>;
  using P3 = PolynomialInMonomialBasis<Current, Time, 3, HornerEvaluator>;
  P2 const p2({1 * Kelvin, 3 * Kelvin / Second, -8 * Kelvin / Second / Second});
  P3 const p3({2 * Ampere,
               -4 * Ampere / Second,
               3 * Ampere / Second / Second,
               1 * Ampere / Second / Second / Second});

  EXPECT_EQ(3 * Kelvin / Second,
            p2.Derivative<1>()(0 * Second));
  EXPECT_EQ(-16 * Kelvin / Second / Second,
            p2.Derivative<2>()(0 * Second));

  EXPECT_EQ(-4 * Ampere / Second,
            p3.Derivative<1>()(0 * Second));
  EXPECT_EQ(6 * Ampere / Second / Second,
            p3.Derivative<2>()(0 * Second));
  EXPECT_EQ(6 * Ampere / Second / Second / Second,
            p3.Derivative<3>()(0 * Second));
}

TEST_F(PolynomialTest, PrimitiveIntegrate) {
  using P2 = PolynomialInMonomialBasis<Temperature, Time, 2, HornerEvaluator>;
  P2 const p2({1 * Kelvin, 3 * Kelvin / Second, -8 * Kelvin / Second / Second});

  EXPECT_THAT(p2.Primitive()(0 * Second),
              AlmostEquals(0 * Kelvin * Second, 0));
  EXPECT_THAT(p2.Primitive()(1 * Second),
              AlmostEquals(-1.0 / 6.0 * Kelvin * Second, 5));
  EXPECT_THAT(p2.Primitive()(-1 * Second),
              AlmostEquals(19.0 / 6.0 * Kelvin * Second, 1));
  EXPECT_THAT(p2.Primitive()(2 * Second),
              AlmostEquals(-40.0 / 3.0 * Kelvin * Second, 1));

  EXPECT_THAT(p2.Integrate(-1 * Second, 2 * Second),
              AlmostEquals(-99.0 / 6.0 * Kelvin * Second, 3));
}

TEST_F(PolynomialTest, EvaluateConstant) {
  PolynomialInMonomialBasis<Entropy, Time, 0, HornerEvaluator> const
      horner_boltzmann(std::make_tuple(BoltzmannConstant));
  PolynomialInMonomialBasis<Entropy, Time, 0, EstrinEvaluator> const
      estrin_boltzmann(std::make_tuple(BoltzmannConstant));
  EXPECT_THAT(horner_boltzmann(1729 * Second), Eq(BoltzmannConstant));
  EXPECT_THAT(estrin_boltzmann(1729 * Second), Eq(BoltzmannConstant));
  EXPECT_THAT(horner_boltzmann.EvaluateDerivative(1729 * Second),
              Eq(0 * Watt / Kelvin));
  EXPECT_THAT(estrin_boltzmann.EvaluateDerivative(1729 * Second),
              Eq(0 * Watt / Kelvin));
}

TEST_F(PolynomialTest, EvaluateLinear) {
  PolynomialInMonomialBasis<Length, Time, 1, HornerEvaluator> const
      horner_light({0 * Metre, SpeedOfLight});
  PolynomialInMonomialBasis<Length, Time, 1, EstrinEvaluator> const
      estrin_light({0 * Metre, SpeedOfLight});
  constexpr Length light_second = Second * SpeedOfLight;
  EXPECT_THAT(horner_light(1729 * Second), Eq(1729 * light_second));
  EXPECT_THAT(estrin_light(1729 * Second), Eq(1729 * light_second));
  EXPECT_THAT(horner_light.EvaluateDerivative(1729 * Second), Eq(SpeedOfLight));
  EXPECT_THAT(estrin_light.EvaluateDerivative(1729 * Second), Eq(SpeedOfLight));
}

// Check that polynomials may be serialized.
TEST_F(PolynomialTest, Serialization) {
  {
    P2V p2v(coefficients_);
    serialization::Polynomial message;
    p2v.WriteToMessage(&message);
    EXPECT_EQ(2, message.degree());
    EXPECT_TRUE(message.HasExtension(
        serialization::PolynomialInMonomialBasis::extension));
    auto const& extension = message.GetExtension(
        serialization::PolynomialInMonomialBasis::extension);
    EXPECT_EQ(3, extension.coefficient_size());
    for (auto const& coefficient : extension.coefficient()) {
      EXPECT_TRUE(coefficient.has_multivector());
    }
    EXPECT_TRUE(extension.has_quantity());

    auto const polynomial_read =
        Polynomial<Displacement<World>, Time>::ReadFromMessage<HornerEvaluator>(
            message);
    EXPECT_EQ(2, polynomial_read->degree());
    EXPECT_THAT(
        (*polynomial_read)(0.5 * Second),
        AlmostEquals(
            Displacement<World>({0.25 * Metre, 0.5 * Metre, 1 * Metre}), 0));
    serialization::Polynomial message2;
    polynomial_read->WriteToMessage(&message2);
    EXPECT_THAT(message2, EqualsProto(message));
  }
  {
    P2A p2a(coefficients_, Instant());
    serialization::Polynomial message;
    p2a.WriteToMessage(&message);
    EXPECT_EQ(2, message.degree());
    EXPECT_TRUE(message.HasExtension(
        serialization::PolynomialInMonomialBasis::extension));
    auto const& extension = message.GetExtension(
        serialization::PolynomialInMonomialBasis::extension);
    EXPECT_EQ(3, extension.coefficient_size());
    for (auto const& coefficient : extension.coefficient()) {
      EXPECT_TRUE(coefficient.has_multivector());
    }
    EXPECT_TRUE(extension.has_point());
    EXPECT_TRUE(extension.point().has_scalar());

    auto const polynomial_read =
        Polynomial<Displacement<World>,
                   Instant>::ReadFromMessage<HornerEvaluator>(message);
    EXPECT_EQ(2, polynomial_read->degree());
    EXPECT_THAT(
        (*polynomial_read)(Instant() + 0.5 * Second),
        AlmostEquals(
            Displacement<World>({0.25 * Metre, 0.5 * Metre, 1 * Metre}), 0));
    serialization::Polynomial message2;
    polynomial_read->WriteToMessage(&message2);
    EXPECT_THAT(message2, EqualsProto(message));
  }
  {
    P17::Coefficients const coefficients;
    P17 p17(coefficients);
    serialization::Polynomial message;
    p17.WriteToMessage(&message);
    EXPECT_EQ(17, message.degree());
    EXPECT_TRUE(message.HasExtension(
        serialization::PolynomialInMonomialBasis::extension));
    auto const& extension = message.GetExtension(
        serialization::PolynomialInMonomialBasis::extension);
    EXPECT_EQ(18, extension.coefficient_size());
    for (auto const& coefficient : extension.coefficient()) {
      EXPECT_TRUE(coefficient.has_multivector());
    }
    EXPECT_TRUE(extension.has_quantity());

    auto const polynomial_read =
        Polynomial<Displacement<World>, Time>::ReadFromMessage<HornerEvaluator>(
            message);
    EXPECT_EQ(17, polynomial_read->degree());
    EXPECT_THAT((*polynomial_read)(0.5 * Second),
                AlmostEquals(
                    Displacement<World>({0 * Metre, 0 * Metre, 0 * Metre}), 0));
    serialization::Polynomial message2;
    polynomial_read->WriteToMessage(&message2);
    EXPECT_THAT(message2, EqualsProto(message));
  }
}

TEST_F(PolynomialTest, Output) {
  P2V p2v(coefficients_);
  P2A p2a(coefficients_, Instant());
  P17::Coefficients const coefficients;
  P17 p17(coefficients);
  LOG(ERROR) << p2v;
  LOG(ERROR) << p2a;
  LOG(ERROR) << p17;
}

}  // namespace numerics
}  // namespace principia

#undef PRINCIPIA_USE_IACA<|MERGE_RESOLUTION|>--- conflicted
+++ resolved
@@ -271,27 +271,6 @@
   using P0A = PolynomialInMonomialBasis<Instant, Time, 0, HornerEvaluator>;
   using P0V = PolynomialInMonomialBasis<Time, Time, 0, HornerEvaluator>;
 
-<<<<<<< HEAD
-  P0A const p0a(std::tuple{Instant{} + 1 * Second});
-  P0V const p0v(std::tuple{2 * Second});
-#if PRINCIPIA_COMPILER_MSVC_HANDLES_POLYNOMIAL_OPERATORS
-  {
-    P0A const p = p0v + Instant{};
-    EXPECT_THAT(p(3 * Second), AlmostEquals(Instant{} + 2 * Second, 0));
-  }
-#endif
-  {
-    P0A const p =  Instant{} + p0v;
-    EXPECT_THAT(p(3 * Second), AlmostEquals(Instant{} + 2 * Second, 0));
-  }
-  {
-    P0V const p = p0a - Instant{};
-    EXPECT_THAT(p(3 * Second), AlmostEquals(1 * Second, 0));
-  }
-  {
-    P0V const p = Instant{} - p0a;
-    EXPECT_THAT(p(3 * Second), AlmostEquals(1 * Second, 0));
-=======
   P0A const p0a(std::tuple{Instant() + 1 * Second});
   P0V const p0v(std::tuple{2 * Second});
 #if PRINCIPIA_COMPILER_MSVC_HANDLES_POLYNOMIAL_OPERATORS
@@ -311,7 +290,6 @@
   {
     P0V const p = Instant() - p0a;
     EXPECT_THAT(p(3 * Second), AlmostEquals(-1 * Second, 0));
->>>>>>> 6107f9b0
   }
 }
 
