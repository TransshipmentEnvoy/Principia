--- conflicted
+++ resolved
@@ -154,24 +154,6 @@
   const auto tolerance = 1e-6 * Metre;
   Optimizer optimizer(box, goldstein_price, grad_goldstein_price);
 
-<<<<<<< HEAD
-  EXPECT_EQ(2739, function_invocations);
-  EXPECT_EQ(1812, gradient_invocations);
-  EXPECT_THAT(minima,
-              UnorderedElementsAre(
-                  Componentwise(
-                      AbsoluteErrorFrom(0 * Metre, IsNear(7.6e-7_(1) * Metre)),
-                      AbsoluteErrorFrom(0 * Metre, IsNear(5.3e-8_(1) * Metre)),
-                      RelativeErrorFrom(-1 * Metre, IsNear(3.8e-8_(1)))),
-                  Componentwise(
-                      AbsoluteErrorFrom(0 * Metre, IsNear(5.6e-8_(1) * Metre)),
-                      RelativeErrorFrom(-0.6 * Metre, IsNear(6.8e-10_(1))),
-                      RelativeErrorFrom(-0.4 * Metre, IsNear(1.1e-9_(1)))),
-                  Componentwise(
-                      AbsoluteErrorFrom(0 * Metre, IsNear(5.6e-8_(1) * Metre)),
-                      RelativeErrorFrom(1.8 * Metre, IsNear(1.8e-10_(1))),
-                      RelativeErrorFrom(0.2 * Metre, IsNear(7.0e-10_(1))))));
-=======
   {
     auto const minima = optimizer.FindGlobalMinima(/*points_per_round=*/10,
                                                    /*number_of_rounds=*/10,
@@ -223,7 +205,6 @@
                 RelativeErrorFrom(1.8 * Metre, IsNear(4.4e-8_(1))),
                 RelativeErrorFrom(0.2 * Metre, IsNear(5.2e-7_(1))))));
   }
->>>>>>> f3922243
 }
 
 }  // namespace numerics
