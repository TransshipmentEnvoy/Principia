#pragma once

#include "numerics/sin_cos.hpp"

#include <pmmintrin.h>

#include <limits>

#include "core-math/cos.h"
#include "core-math/sin.h"
#include "numerics/accurate_tables.mathematica.h"
#include "numerics/double_precision.hpp"
#include "numerics/fma.hpp"
#include "numerics/polynomial_evaluators.hpp"
#include "quantities/elementary_functions.hpp"

#define OSACA_ANALYSED_FUNCTION
#define UNDER_OSACA_HYPOTHESES(expression)                                   \
  [&] {                                                                      \
    constexpr bool UseHardwareFMA = true;                                    \
    constexpr double θ = 3;                                                  \
    /* From argument reduction. */                                           \
    constexpr std::int64_t n = static_cast<std::int64_t>(θ * (2 / π) + 0.5); \
    constexpr double reduction_value = θ - n * π_over_2_high;                \
    constexpr double reduction_error = n * π_over_2_low;                     \
    /* Used to determine whether a better argument reduction is needed. */   \
    constexpr DoublePrecision<double> θ_reduced =                            \
        QuickTwoDifference(reduction_value, reduction_error);                \
    /* Used in Sin to detect the near-0 case. */                             \
    constexpr double abs_x =                                                 \
        θ_reduced.value > 0 ? θ_reduced.value : -θ_reduced.value;            \
    /* Used throughout the top-level functions. */                           \
    constexpr std::int64_t quadrant = n & 0b11;                              \
    /* Used in DetectDangerousRounding. */                                   \
    constexpr double normalized_error = 0;                                   \
    /* Not NaN is the only part that matters; used at the end of the    */   \
    /* top-level functions to determine whether to call the slow path.  */   \
    constexpr double value = 1;                                              \
    return expression;                                                       \
  }()

#if defined(OSACA_ANALYSED_FUNCTION)
#define PRINCIPIA_USE_OSACA !PRINCIPIA_MACRO_IS_EMPTY(OSACA_ANALYSED_FUNCTION)
#endif

#if PRINCIPIA_USE_OSACA

#include "intel/iacaMarks.h"

// The macros OSACA_FUNCTION_BEGIN and OSACA_RETURN are used to analyse the
// latency of a double -> double function, as measured, e.g., by the
// nanobenchmarks; this notionally corresponds to the duration of an iteration
// of a loop `x = f(x)`.
// The latency-critical path of the function is reported as the loop-carried
// dependency by OSACA, and as the critical path by IACA in throughput analysis
// mode.
// OSACA and IACA are only suitable for benchmarking a single path.  Any if
// statements, including in inline functions called by the function being
// analysed, should be replaced with OSACA_IF.  The path should be determined by
// providing any necessary constexpr expressions in UNDER_OSACA_HYPOTHESES.
// If OSACA_EVALUATE_CONDITIONS is set to 1, code will be generated to evaluate
// the conditions for the branches taken (outside the loop-carried path, as they
// would be with correct branch prediction).
// OSACA_EVALUATE_CONDITIONS can be set to 0 to get a more streamlined
// dependency graph when the conditions are irrelevant.  Note that this can
// result in artificially low port pressures.
#if 0
// Usage:
  double f(double const x) {
    double const abs_x = std::abs(x);
    if (abs_x < 0.1) {
      return x;
    } else if (x < 0) {
      return -f_positive(abs_x);
    } else {
      return f_positive(abs_x);
    }
  }
  double f_positive(double const abs_x) {
    if (abs_x > 3) {
      return 1;
    } else {
      // …
    }
  }
// becomes:
  double f(double x) {  // The argument cannot be const.
    OSACA_FUNCTION_BEGIN(x);
    double const abs_x = std::abs(x);
    OSACA_IF(abs_x < 0.1) {
      OSACA_RETURN(x);
    } OSACA_ELSE_IF(x < 0) {  // `else OSACA_IF` works, but upsets the linter.
      OSACA_RETURN(-f_positive(abs_x));
    } else {
      OSACA_RETURN(f_positive(abs_x));
    }
  }
  // Other functions can have const arguments and return normally, but need to
  // use OSACA_IF:
  double f_positive(double const abs_x) {
    OSACA_IF(abs_x > 3) {
      return 1;
    } else {
      // …
    }
  }
// To analyse it near x = 5:
#define OSACA_ANALYSED_FUNCTION f
#define UNDER_OSACA_HYPOTHESES(expression)                                 \
  [&] {                                                                    \
    constexpr double x = 5;                                                \
    /* To avoid inconsistent definitions, constexpr code can be used as */ \
    /* needed.                                                          */ \
    constexpr double abs_x = x > 0 ? x : -x;                               \
    return (expression);                                                   \
  }()
#endif
// In principle, the loop-carried dependency for function latency analysis is
// achieved by wrapping the body of the function in an infinite loop, assigning
// the result to the argument at each iteration, and adding IACA markers outside
// the loop.  There are some subtleties:
// — We need to trick the compiler into believing the loop is finite, so that it
//   doesn’t optimize away the end marker or even the function.  This is
//   achieved by exiting based on the value of `OSACA_loop_terminator`.
// — Return statements may be in if statements, and there may be several of
//   them, so they cannot be the end of a loop started unconditionally.  Instead
//   we loop with goto.
// — We need to prevent the compiler from moving the start and end markers into
//   the middle of register saving and restoring code, which would mess up the
//   dependency analysis.  This is done with additional conditional gotos.
// — Some volatile reads and writes are used to clarify identity of the
//   registers in the generated code (where the names of `OSACA_result` and, if
//   `OSACA_CARRY_LOOP_THROUGH_REGISTER` is set to 0, `OSACA_loop_carry` appear
//   in movsd instructions).
//
// Carrying the loop dependency through a memory load and store can make the
// dependency graph easier to understand, as it forces any usage of the input to
// depend on the initial movsd, with the loop carried by a single backward edge
// to that initial movsd.
// If the loop is carried through a register, multiple usages of the input may
// result in multiple back edges from the final instruction that computed the
// result.  Carrying the loop through the memory could also potentially prevent
// the compiler from reusing intermediate values in the next iteration, e.g., if
// the the computation of f(x) depends on -x and produces -f(x) before f(x), as
// in an even function defined in terms of its positive half, the compiler might
// reuse -f(x₀)=-x₁ instead of computing -x₁ from x₁=f(x₀).  However:
// — it adds a spurious move to the latency;
// — some tools (IACA) cannot see the dependency through memory.
// Set OSACA_CARRY_LOOP_THROUGH_REGISTER to 0 to carry the loop through memory.

#define OSACA_EVALUATE_CONDITIONS 1
#define OSACA_CARRY_LOOP_THROUGH_REGISTER 1

static bool volatile OSACA_loop_terminator = false;

#define OSACA_FUNCTION_BEGIN(arg)                               \
  double OSACA_LOOP_CARRY_QUALIFIER OSACA_loop_carry = arg;     \
  OSACA_outer_loop:                                             \
  if constexpr (std::string_view(__func__) ==                   \
                STRINGIFY_EXPANSION(OSACA_ANALYSED_FUNCTION)) { \
    IACA_VC64_START;                                            \
  }                                                             \
  _Pragma("warning(push)");                                     \
  _Pragma("warning(disable : 4102)");                           \
  OSACA_loop:                                                   \
  _Pragma("warning(pop)");                                      \
  arg = OSACA_loop_carry

#define OSACA_RETURN(result)                                                \
  do {                                                                      \
    if constexpr (std::string_view(__func__) ==                             \
                  STRINGIFY_EXPANSION(OSACA_ANALYSED_FUNCTION)) {           \
      OSACA_loop_carry = (result);                                          \
      if (!OSACA_loop_terminator) {                                         \
        goto OSACA_loop;                                                    \
      }                                                                     \
      double volatile OSACA_result = OSACA_loop_carry;                      \
      IACA_VC64_END;                                                        \
      /* The outer loop prevents the the start and end marker from being */ \
      /* interleaved with register saving and restoring moves.           */ \
      if (!OSACA_loop_terminator) {                                         \
        goto OSACA_outer_loop;                                              \
      }                                                                     \
      return OSACA_result;                                                  \
    } else {                                                                \
      return (result);                                                      \
    }                                                                       \
  } while (false)

#if OSACA_CARRY_LOOP_THROUGH_REGISTER
#define OSACA_LOOP_CARRY_QUALIFIER
#else
#define OSACA_LOOP_CARRY_QUALIFIER volatile
#endif

// The branch not taken, determined by evaluating the condition
// `UNDER_OSACA_HYPOTHESES`, is eliminated by `if constexpr`; the condition is
// also compiled normally and assigned to a boolean; whether this results in any
// generated code depends on `OSACA_EVALUATE_CONDITIONS`.  Note that, with
// `OSACA_EVALUATE_CONDITIONS`, in  `OSACA_IF(p) { } OSACA_ELSE_IF(q) { }`, if
// `p` holds `UNDER_OSACA_HYPOTHESES`, code is generated to evaluate `p`, but
// not `q`.

#define OSACA_IF(condition)                                               \
  if constexpr (bool OSACA_CONDITION_QUALIFIER OSACA_computed_condition = \
                    (condition);                                          \
                UNDER_OSACA_HYPOTHESES(condition))

#if OSACA_EVALUATE_CONDITIONS
#define OSACA_CONDITION_QUALIFIER volatile
#else
#define OSACA_CONDITION_QUALIFIER
#endif

#else  // if !PRINCIPIA_USE_OSACA

#define OSACA_FUNCTION_BEGIN(arg)
#define OSACA_RETURN(result) return (result)
#define OSACA_IF(condition) if (condition)

#endif  // PRINCIPIA_USE_OSACA

#define OSACA_ELSE_IF else OSACA_IF  // NOLINT

<<<<<<< HEAD
// Sin- and Cos-specific definitions:

#define UNDER_OSACA_HYPOTHESES(expression)                                 \
  [&] {                                                                    \
    constexpr bool UseHardwareFMA = true;                                  \
    constexpr double θ = 0.1;                                              \
    /* From argument reduction. */                                         \
    constexpr double abs_θ = θ < 0 ? -θ : θ;                               \
    constexpr double n_double = θ * (2 / π);                               \
    constexpr double reduction_value = θ - n_double * π_over_2_high;       \
    constexpr double reduction_error = n_double * π_over_2_low;            \
    /* Used to determine whether a better argument reduction is needed. */ \
    constexpr DoublePrecision<double> θ_reduced =                          \
        QuickTwoDifference(reduction_value, reduction_error);              \
    /* Used in Sin to detect the near-0 case. */                           \
    constexpr double abs_x =                                               \
        θ_reduced.value > 0 ? θ_reduced.value : -θ_reduced.value;          \
    /* Used throughout the top-level functions. */                         \
    constexpr std::int64_t quadrant =                                      \
        static_cast<std::int64_t>(n_double) & 0b11;                        \
    /* Used in DetectDangerousRounding. */                                 \
    constexpr double normalized_error = 0;                                 \
    /* Not NaN is the only part that matters; used at the end of the    */ \
    /* top-level functions to determine whether to call the slow path.  */ \
    constexpr double value = 1;                                            \
    return expression;                                                     \
  }()

=======
>>>>>>> 68853a6a

namespace principia {
namespace numerics {
namespace _sin_cos {
namespace internal {

using namespace principia::numerics::_accurate_tables;
using namespace principia::numerics::_double_precision;
using namespace principia::numerics::_fma;
using namespace principia::numerics::_polynomial_evaluators;
using namespace principia::quantities::_elementary_functions;

using Argument = double;
using Value = double;

constexpr std::int64_t table_spacing_bits = 9;
constexpr Argument table_spacing_reciprocal = 1 << table_spacing_bits;
constexpr Argument table_spacing = 1.0 / table_spacing_reciprocal;
constexpr Argument sin_near_zero_cutoff = table_spacing / 2.0;

// π / 2 split so that the high half has 18 zeros at the end of its mantissa.
constexpr std::int64_t π_over_2_zeroes = 18;
constexpr Argument π_over_2_threshold = π / 2 * (1 << π_over_2_zeroes);
constexpr Argument π_over_2_high = 0x1.921fb'5444p0;
constexpr Argument π_over_2_low = 0x2.d1846'9898c'c5170'1b839p-40;

template<FMAPolicy fma_policy>
using Polynomial1 = HornerEvaluator<Value, Argument, 1, fma_policy>;

namespace masks {
static const __m128d sign_bit =
    _mm_castsi128_pd(_mm_cvtsi64_si128(0x8000'0000'0000'0000));
static const __m128d exponent_bits =
    _mm_castsi128_pd(_mm_cvtsi64_si128(0x7ff0'0000'0000'0000));
static const __m128d mantissa_bits =
    _mm_castsi128_pd(_mm_cvtsi64_si128(0x000f'ffff'ffff'ffff));
static const __m128d mantissa_index_bits =
    _mm_castsi128_pd(_mm_cvtsi64_si128(0x0000'0000'0000'01ff));
}  // namespace masks

inline std::int64_t AccurateTableIndex(double const abs_x) {
  // This function computes the index in the accurate table:
  // 1. A suitable (large) power of 2 is added to the argument so that the last
  //    bit of the mantissa of the result corresponds to units of 1/512 of the
  //    argument.  As part of this addition, an interval of radius 1/1024 around
  //    an integral multiple of 1/512 is correctly rounded to that integral
  //    multiple.
  // 2. An `and` operation is used to only retain the last 9 bits of the
  //    mantissa.
  // 3. The result is interpreted as an integer and returned as the index.
  return _mm_cvtsi128_si64(_mm_castpd_si128(_mm_and_pd(
      masks::mantissa_index_bits,
      _mm_set_sd(abs_x + (1LL << (std::numeric_limits<double>::digits -
                                  table_spacing_bits - 1))))));
}

template<FMAPolicy fma_policy>
double FusedMultiplyAdd(double const a, double const b, double const c) {
  static_assert(fma_policy != FMAPolicy::Auto);
  if constexpr (fma_policy == FMAPolicy::Force) {
    using quantities::_elementary_functions::FusedMultiplyAdd;
    return FusedMultiplyAdd(a, b, c);
  } else {
    return a * b + c;
  }
}

template<FMAPolicy fma_policy>
double FusedNegatedMultiplyAdd(double const a, double const b, double const c) {
  static_assert(fma_policy != FMAPolicy::Auto);
  if constexpr (fma_policy == FMAPolicy::Force) {
    using quantities::_elementary_functions::FusedNegatedMultiplyAdd;
    return FusedNegatedMultiplyAdd(a, b, c);
  } else {
    return c - a * b;
  }
}

// Evaluates the sum `x + Δx`.  If that sum has a dangerous rounding
// configuration (that is, the bits after the last mantissa bit of the sum are
// either 1000... or 0111..., then returns `NaN`.  Otherwise returns the sum.
inline double DetectDangerousRounding(double const x, double const Δx) {
  DoublePrecision<double> const sum = QuickTwoSum(x, Δx);
  double const& value = sum.value;
  double const& error = sum.error;
  __m128i const value_exponent_128i =
      _mm_castpd_si128(_mm_and_pd(masks::exponent_bits, _mm_set_sd(value)));
  __m128i const error_128i =
      _mm_castpd_si128(_mm_andnot_pd(masks::sign_bit, _mm_set_sd(error)));
  double const normalized_error = _mm_cvtsd_f64(
      _mm_castsi128_pd(_mm_sub_epi64(error_128i, value_exponent_128i)));
  // TODO(phl): Error analysis to refine the thresholds.  Also, can we avoid
  // negative numbers?
  OSACA_IF(normalized_error < -0x1.ffffp971 &&
           normalized_error > -0x1.00008p972) {
#if _DEBUG
    LOG(ERROR) << std::setprecision(25) << x << " " << std::hexfloat << value
               << " " << error << " " << normalized_error;
#endif
    return std::numeric_limits<double>::quiet_NaN();
  } else {
    return value;
  }
}

inline void Reduce(Argument const θ,
                   DoublePrecision<Argument>& θ_reduced,
                   std::int64_t& quadrant) {
  double const abs_θ = std::abs(θ);
  OSACA_IF(abs_θ < π / 4) {
    θ_reduced.value = θ;
    θ_reduced.error = 0;
    quadrant = 0;
    return;
  } OSACA_ELSE_IF(abs_θ <= π_over_2_threshold) {
    // We are not very sensitive to rounding errors in this expression, because
    // in the worst case it could cause the reduced angle to jump from the
    // vicinity of π / 4 to the vicinity of -π / 4 with appropriate adjustment
    // of the quadrant.
    __m128d const n_128d = _mm_round_sd(
        _mm_setzero_pd(), _mm_set_sd(θ * (2 / π)), _MM_FROUND_RINT);
    double const n_double = _mm_cvtsd_f64(n_128d);
    std::int64_t const n = _mm_cvtsd_si64(n_128d);
    Argument const value = θ - n_double * π_over_2_high;
    Argument const error = n_double * π_over_2_low;
    θ_reduced = QuickTwoDifference(value, error);
    // TODO(phl): Error analysis needed to find the right bounds.
    OSACA_IF(θ_reduced.value < -0x1.0p-30 || θ_reduced.value > 0x1.0p-30) {
      quadrant = n & 0b11;
      return;
    }
  }
  θ_reduced.value = 0;
  θ_reduced.error = std::numeric_limits<double>::quiet_NaN();
}

// TODO(phl): Take the perturbation into account in the polynomials.

template<FMAPolicy fma_policy>
Value SinPolynomial(Argument const x) {
  // Absolute error better than 84.8 bits over an interval of radius 1/1024.
  return Polynomial1<fma_policy>::Evaluate(
      {-0x1.5555555555555'555p-3, 0x1.111110B24ACB5'617p-7}, x);
}

template<FMAPolicy fma_policy>
Value SinPolynomialNearZero(Argument const x) {
  // Relative error better than 74.5 bits over an interval of radius 1/1024.
  return Polynomial1<fma_policy>::Evaluate(
      {-0x1.5555555555555'555p-3, 0x1.111110B40E889'1076p-7}, x);
}

template<FMAPolicy fma_policy>
Value CosPolynomial(Argument const x) {
  // Absolute error better than 72.4 bits over an interval of radius 1/1024.
  return Polynomial1<fma_policy>::Evaluate(
      {-0x1.FFFFFFFFFFFFF'000p-2, 0x1.555554B290E69'14113p-5}, x);
}

template<FMAPolicy fma_policy>
FORCE_INLINE(inline)
Value SinImplementation(DoublePrecision<Argument> const θ_reduced) {
  auto const& x = θ_reduced.value;
  auto const& e = θ_reduced.error;
  double const abs_x = std::abs(x);
  OSACA_IF(abs_x < sin_near_zero_cutoff) {
    double const x² = x * x;
    double const x³ = x² * x;
    double const x³_term = FusedMultiplyAdd<fma_policy>(
        x³, SinPolynomialNearZero<fma_policy>(x²), e);
    return DetectDangerousRounding(x, x³_term);
  } else {
    __m128d const sign = _mm_and_pd(masks::sign_bit, _mm_set_sd(x));
    auto const i = AccurateTableIndex(abs_x);
    auto const& accurate_values = SinCosAccurateTable[i];
    double const x₀ =
        _mm_cvtsd_f64(_mm_xor_pd(_mm_set_sd(accurate_values.x), sign));
    double const sin_x₀ =
        _mm_cvtsd_f64(_mm_xor_pd(_mm_set_sd(accurate_values.sin_x), sign));
    double const& cos_x₀ = accurate_values.cos_x;
    // [GB91] incorporates `e` in the computation of `h`.  However, `x` and `e`
    // don't overlap and in the first interval `x` and `h` may be of the same
    // order of magnitude.  Instead we incorporate the terms in `e` and `e * h`
    // later in the computation.  Note that the terms in `e * h²` and higher are
    // *not* computed correctly below because they don't matter.
    double const h = x - x₀;

    DoublePrecision<double> const sin_x₀_plus_h_cos_x₀ =
        TwoProductAdd<fma_policy>(cos_x₀, h, sin_x₀);
    double const h² = h * (h + 2 * e);
    double const h³ = h² * h;
    double const polynomial_term =
        FusedMultiplyAdd<fma_policy>(
            cos_x₀,
            h³ * SinPolynomial<fma_policy>(h²),
            sin_x₀ * h² * CosPolynomial<fma_policy>(h²)) +
        FusedMultiplyAdd<fma_policy>(cos_x₀, e, sin_x₀_plus_h_cos_x₀.error);
    return DetectDangerousRounding(sin_x₀_plus_h_cos_x₀.value, polynomial_term);
  }
}

template<FMAPolicy fma_policy>
FORCE_INLINE(inline)
Value CosImplementation(DoublePrecision<Argument> const θ_reduced) {
  auto const& x = θ_reduced.value;
  auto const& e = θ_reduced.error;
  double const abs_x = std::abs(x);
  __m128d const sign = _mm_and_pd(masks::sign_bit, _mm_set_sd(x));
  double const abs_e = _mm_cvtsd_f64(_mm_xor_pd(_mm_set_sd(e), sign));
  auto const i = AccurateTableIndex(abs_x);
  auto const& accurate_values = SinCosAccurateTable[i];
  double const& x₀ = accurate_values.x;
  double const& sin_x₀ = accurate_values.sin_x;
  double const& cos_x₀ = accurate_values.cos_x;
  // [GB91] incorporates `e` in the computation of `h`.  However, `x` and `e`
  // don't overlap and in the first interval `x` and `h` may be of the same
  // order of magnitude.  Instead we incorporate the terms in `e` and `e * h`
  // later in the computation.  Note that the terms in `e * h²` and higher are
  // *not* computed correctly below because they don't matter.
  double const h = abs_x - x₀;

  DoublePrecision<double> const cos_x₀_minus_h_sin_x₀ =
      TwoProductNegatedAdd<fma_policy>(sin_x₀, h, cos_x₀);
  double const h² = h * (h + 2 * abs_e);
  double const h³ = h² * h;
  double const polynomial_term =
      FusedNegatedMultiplyAdd<fma_policy>(
          sin_x₀,
          h³ * SinPolynomial<fma_policy>(h²),
          cos_x₀ * h² * CosPolynomial<fma_policy>(h²)) +
      FusedNegatedMultiplyAdd<fma_policy>(
          sin_x₀, abs_e, cos_x₀_minus_h_sin_x₀.error);
  return DetectDangerousRounding(cos_x₀_minus_h_sin_x₀.value, polynomial_term);
}

Value __cdecl Sin(Argument θ) {
  OSACA_FUNCTION_BEGIN(θ);
  DoublePrecision<Argument> θ_reduced;
  std::int64_t quadrant;
  Reduce(θ, θ_reduced, quadrant);
  double value;
  OSACA_IF(UseHardwareFMA) {
    OSACA_IF(quadrant & 0b1) {
      value = CosImplementation<FMAPolicy::Force>(θ_reduced);
    } else {
      value = SinImplementation<FMAPolicy::Force>(θ_reduced);
    }
  } else {
    OSACA_IF(quadrant & 0b1) {
      value = CosImplementation<FMAPolicy::Disallow>(θ_reduced);
    } else {
      value = SinImplementation<FMAPolicy::Disallow>(θ_reduced);
    }
  }
  OSACA_IF(value != value) {
    OSACA_RETURN(cr_sin(θ));
  } OSACA_ELSE_IF(quadrant & 0b10) {
    OSACA_RETURN(-value);
  } else {
    OSACA_RETURN(value);
  }
}

Value __cdecl Cos(Argument θ) {
  OSACA_FUNCTION_BEGIN(θ);
  DoublePrecision<Argument> θ_reduced;
  std::int64_t quadrant;
  Reduce(θ, θ_reduced, quadrant);
  double value;
  OSACA_IF(UseHardwareFMA) {
    OSACA_IF(quadrant & 0b1) {
      value = SinImplementation<FMAPolicy::Force>(θ_reduced);
    } else {
      value = CosImplementation<FMAPolicy::Force>(θ_reduced);
    }
  } else {
    OSACA_IF(quadrant & 0b1) {
      value = SinImplementation<FMAPolicy::Disallow>(θ_reduced);
    } else {
      value = CosImplementation<FMAPolicy::Disallow>(θ_reduced);
    }
  }
  OSACA_IF(value != value) {
    OSACA_RETURN(cr_cos(θ));
  } OSACA_ELSE_IF(quadrant == 1 || quadrant == 2) {
    OSACA_RETURN(-value);
  } else {
    OSACA_RETURN(value);
  }
}

}  // namespace internal
}  // namespace _sin_cos
}  // namespace numerics
}  // namespace principia<|MERGE_RESOLUTION|>--- conflicted
+++ resolved
@@ -222,37 +222,6 @@
 
 #define OSACA_ELSE_IF else OSACA_IF  // NOLINT
 
-<<<<<<< HEAD
-// Sin- and Cos-specific definitions:
-
-#define UNDER_OSACA_HYPOTHESES(expression)                                 \
-  [&] {                                                                    \
-    constexpr bool UseHardwareFMA = true;                                  \
-    constexpr double θ = 0.1;                                              \
-    /* From argument reduction. */                                         \
-    constexpr double abs_θ = θ < 0 ? -θ : θ;                               \
-    constexpr double n_double = θ * (2 / π);                               \
-    constexpr double reduction_value = θ - n_double * π_over_2_high;       \
-    constexpr double reduction_error = n_double * π_over_2_low;            \
-    /* Used to determine whether a better argument reduction is needed. */ \
-    constexpr DoublePrecision<double> θ_reduced =                          \
-        QuickTwoDifference(reduction_value, reduction_error);              \
-    /* Used in Sin to detect the near-0 case. */                           \
-    constexpr double abs_x =                                               \
-        θ_reduced.value > 0 ? θ_reduced.value : -θ_reduced.value;          \
-    /* Used throughout the top-level functions. */                         \
-    constexpr std::int64_t quadrant =                                      \
-        static_cast<std::int64_t>(n_double) & 0b11;                        \
-    /* Used in DetectDangerousRounding. */                                 \
-    constexpr double normalized_error = 0;                                 \
-    /* Not NaN is the only part that matters; used at the end of the    */ \
-    /* top-level functions to determine whether to call the slow path.  */ \
-    constexpr double value = 1;                                            \
-    return expression;                                                     \
-  }()
-
-=======
->>>>>>> 68853a6a
 
 namespace principia {
 namespace numerics {
