--- conflicted
+++ resolved
@@ -332,11 +332,8 @@
     PolynomialInMonomialBasis<RValue, Argument, rdegree_, Evaluator> const&
         right);
 
-<<<<<<< HEAD
-=======
 // Additive operators polynomial ± constant.
 
->>>>>>> 6107f9b0
 #if PRINCIPIA_COMPILER_MSVC_HANDLES_POLYNOMIAL_OPERATORS
 template<typename Value, typename Argument, int ldegree_,
          template<typename, typename, int> typename Evaluator>
