﻿
#pragma once

#include <algorithm>
#include <map>
#include <optional>
#include <string>
#include <utility>
#include <vector>

#include "geometry/hilbert.hpp"
#include "geometry/interval.hpp"
#include "geometry/named_quantities.hpp"
#include "numerics/polynomial.hpp"
#include "quantities/named_quantities.hpp"
#include "quantities/quantities.hpp"

namespace principia {
namespace numerics {
FORWARD_DECLARE_FROM(poisson_series,
                     TEMPLATE(typename Value, int degree_,
                              template<typename, typename, int> class Evaluator)
                              class,
                     PoissonSeries);
FORWARD_DECLARE_FROM(poisson_series,
                     TEMPLATE(typename Value, int degree_,
                              template<typename, typename, int> class Evaluator)
                              class,
                     PiecewisePoissonSeries);
}  // namespace numerics

namespace mathematica {
FORWARD_DECLARE_FUNCTION_FROM(
    mathematica,
    TEMPLATE(typename Value, int degree_,
             template<typename, typename, int> class Evaluator,
             typename OptionalExpressIn) std::string,
    ToMathematicaExpression,
    (numerics::PoissonSeries<Value, degree_, Evaluator> const& series,
     OptionalExpressIn express_in));
FORWARD_DECLARE_FUNCTION_FROM(
    mathematica,
    TEMPLATE(typename Value, int degree_,
             template<typename, typename, int> class Evaluator,
             typename OptionalExpressIn) std::string,
    ToMathematicaExpression,
    (numerics::PiecewisePoissonSeries<Value, degree_, Evaluator> const& series,
     OptionalExpressIn express_in));
}  // namespace mathematica

namespace numerics {
namespace internal_poisson_series {

using geometry::Hilbert;
using geometry::Instant;
using geometry::Interval;
using quantities::AngularFrequency;
using quantities::Primitive;
using quantities::Product;
using quantities::Quotient;
using quantities::Time;

// The trigonometric functions are by default assumed to look like a polynomial
// of this degree over an interval of a piecewise series.
constexpr int estimated_trigonometric_degree = 1;

// A Poisson series is the sum of terms of the form:
//   aₙtⁿ      aₙₖ tⁿ sin ωₖ t      aₙₖ tⁿ cos ωₖ t
// Terms of the first kind are called aperiodic, terms of the second and third
// kind are called periodic.  Poisson series form an algebra that is stable by
// derivation and integration.
template<typename Value, int degree_,
         template<typename, typename, int> class Evaluator>
class PoissonSeries {
 public:
  static constexpr int degree = degree_;
  using Polynomial =
      numerics::PolynomialInMonomialBasis<Value, Instant, degree_, Evaluator>;

  // TODO(phl): Use designated initializers for this struct once this project
  // can be compiled using c++latest.
  // TODO(phl): If we wanted to have Poisson series returning affine values,
  // these polynomials should be changed to return Difference<Value>.
  struct Polynomials {
    Polynomial sin;
    Polynomial cos;
  };

  using PolynomialsByAngularFrequency =
      std::vector<std::pair<AngularFrequency, Polynomials>>;

  // The |periodic| vector may contain frequencies that are negative or zero, as
  // well as repeated frequencies.  It is not expected to be ordered.
  PoissonSeries(Polynomial const& aperiodic,
                PolynomialsByAngularFrequency const& periodic);

  Instant const& origin() const;

  virtual Value operator()(Instant const& t) const;

  // Returns a copy of this series adjusted to the given origin.
  PoissonSeries AtOrigin(Instant const& origin) const;

  // The constant term of the result is zero.
  PoissonSeries<quantities::Primitive<Value, Time>, degree_ + 1, Evaluator>
  Primitive() const;

  quantities::Primitive<Value, Time> Integrate(Instant const& t1,
                                               Instant const& t2) const;

  template<typename V, int d, template<typename, typename, int> class E>
  PoissonSeries& operator+=(PoissonSeries<V, d, E> const& right);
  template<typename V, int d, template<typename, typename, int> class E>
  PoissonSeries& operator-=(PoissonSeries<V, d, E> const& right);

 private:
  // Similar to the public constructor, but passing by copy allows moves, which
  // is useful for internal algorithms.
  struct PrivateConstructor {};
  PoissonSeries(PrivateConstructor,
                Polynomial aperiodic,
                PolynomialsByAngularFrequency periodic);

  // Similar to the previous constructor, except that the |periodic| vector is
  // used verbatim, without sorting or normalization, which is useful for
  // internal algorithms which produce positive, ordered frequencies.
  struct TrustedPrivateConstructor {};
  PoissonSeries(TrustedPrivateConstructor,
                Polynomial aperiodic,
                PolynomialsByAngularFrequency periodic);

  Instant origin_;  // Common to all polynomials.
  Polynomial aperiodic_;
  // The frequencies in this vector are positive, distinct and in increasing
  // order.
  PolynomialsByAngularFrequency periodic_;

  template<typename V, int r, template<typename, typename, int> class E>
  PoissonSeries<V, r, E>
  friend operator-(PoissonSeries<V, r, E> const& right);
  template<typename V, int l, int r, template<typename, typename, int> class E>
  PoissonSeries<V, std::max(l, r), E>
  friend operator+(PoissonSeries<V, l, E> const& left,
                   PoissonSeries<V, r, E> const& right);
  template<typename V, int l, int r, template<typename, typename, int> class E>
  PoissonSeries<V, std::max(l, r), E>
  friend operator-(PoissonSeries<V, l, E> const& left,
                   PoissonSeries<V, r, E> const& right);
  template<typename Scalar,
           typename V, int d,
           template<typename, typename, int> class E>
  PoissonSeries<Product<Scalar, V>, d, E>
  friend operator*(Scalar const& left,
                   PoissonSeries<V, d, E> const& right);
  template<typename Scalar,
           typename V, int d,
           template<typename, typename, int> class E>
  PoissonSeries<Product<V, Scalar>, d, E>
  friend operator*(PoissonSeries<V, d, E> const& left,
                   Scalar const& right);
  template<typename Scalar,
           typename V, int d,
           template<typename, typename, int> class E>
  PoissonSeries<Quotient<V, Scalar>, d, E>
  friend operator/(PoissonSeries<V, d, E> const& left,
                   Scalar const& right);
  template<typename L, typename R,
           int l, int r,
           template<typename, typename, int> class E,
           typename P>
  auto friend Multiply(PoissonSeries<L, l, E> const& left,
                       PoissonSeries<R, r, E> const& right,
                       P const& product);
  template<typename V, int d, template<typename, typename, int> class E>
  friend std::ostream& operator<<(std::ostream& out,
                                  PoissonSeries<V, d, E> const& series);
  template<typename V, int d,
           template<typename, typename, int> class E,
           typename O>
  friend std::string mathematica::internal_mathematica::ToMathematicaExpression(
      PoissonSeries<V, d, E> const& polynomial,
      O express_in);
  template<typename V, int d,
           template<typename, typename, int> class E>
  friend class PoissonSeries;
};

// Vector space of Poisson series.

template<typename Value, int rdegree_,
         template<typename, typename, int> class Evaluator>
PoissonSeries<Value, rdegree_, Evaluator>
operator+(PoissonSeries<Value, rdegree_, Evaluator> const& right);

template<typename Value, int rdegree_,
         template<typename, typename, int> class Evaluator>
PoissonSeries<Value, rdegree_, Evaluator>
operator-(PoissonSeries<Value, rdegree_, Evaluator> const& right);

template<typename Value, int ldegree_, int rdegree_,
         template<typename, typename, int> class Evaluator>
PoissonSeries<Value, std::max(ldegree_, rdegree_), Evaluator>
operator+(PoissonSeries<Value, ldegree_, Evaluator> const& left,
          PoissonSeries<Value, rdegree_, Evaluator> const& right);

template<typename Value, int ldegree_, int rdegree_,
         template<typename, typename, int> class Evaluator>
PoissonSeries<Value, std::max(ldegree_, rdegree_), Evaluator>
operator-(PoissonSeries<Value, ldegree_, Evaluator> const& left,
          PoissonSeries<Value, rdegree_, Evaluator> const& right);

template<typename Scalar,
         typename Value, int degree_,
         template<typename, typename, int> class Evaluator>
PoissonSeries<Product<Scalar, Value>, degree_, Evaluator>
operator*(Scalar const& left,
          PoissonSeries<Value, degree_, Evaluator> const& right);

template<typename Scalar,
         typename Value, int degree_,
         template<typename, typename, int> class Evaluator>
PoissonSeries<Product<Value, Scalar>, degree_, Evaluator>
operator*(PoissonSeries<Value, degree_, Evaluator> const& left,
          Scalar const& right);

template<typename Scalar,
         typename Value, int degree_,
         template<typename, typename, int> class Evaluator>
PoissonSeries<Quotient<Value, Scalar>, degree_, Evaluator>
operator/(PoissonSeries<Value, degree_, Evaluator> const& left,
          Scalar const& right);

// Algebra of Poisson series.

template<typename LValue, typename RValue,
         int ldegree_, int rdegree_,
         template<typename, typename, int> class Evaluator>
PoissonSeries<Product<LValue, RValue>, ldegree_ + rdegree_, Evaluator>
operator*(PoissonSeries<LValue, ldegree_, Evaluator> const& left,
          PoissonSeries<RValue, rdegree_, Evaluator> const& right);

// Returns a scalar-valued Poisson series obtained by pointwise inner product of
// two vector-valued series.
template<typename LValue, typename RValue,
         int ldegree_, int rdegree_,
         template<typename, typename, int> class Evaluator>
PoissonSeries<typename Hilbert<LValue, RValue>::InnerProductType,
              ldegree_ + rdegree_,
              Evaluator>
PointwiseInnerProduct(PoissonSeries<LValue, ldegree_, Evaluator> const& left,
                      PoissonSeries<RValue, rdegree_, Evaluator> const& right);

// Output.

template<typename Value, int degree_,
         template<typename, typename, int> class Evaluator>
std::ostream& operator<<(
    std::ostream& out,
    PoissonSeries<Value, degree_, Evaluator> const& series);

// Inner product space of Poisson series.

// Technically the weight function must be nonnegative for this to be an inner
// product.  Not sure how this works with the flat-top windows, which can be
// negative.  Note that the result is normalized by dividing by (t_max - t_min).
template<typename LValue, typename RValue,
         int ldegree_, int rdegree_, int wdegree_,
         template<typename, typename, int> class Evaluator>
typename Hilbert<LValue, RValue>::InnerProductType
InnerProduct(PoissonSeries<LValue, ldegree_, Evaluator> const& left,
             PoissonSeries<RValue, rdegree_, Evaluator> const& right,
             PoissonSeries<double, wdegree_, Evaluator> const& weight,
             Instant const& t_min,
             Instant const& t_max);

// A function defined by Poisson series piecewise.  Each of the Poisson series
// making up the function applies over the semi-open interval
// [internal.min, interval.max[.  It's not required that the function be
// continuous.
template<typename Value, int degree_,
         template<typename, typename, int> class Evaluator>
class PiecewisePoissonSeries {
 public:
  static constexpr int degree = degree_;
  using Series = PoissonSeries<Value, degree_, Evaluator>;

  PiecewisePoissonSeries(Interval<Instant> const& interval,
                         Series const& series);

  // The intervals for successive calls to Append must be consecutive.  For the
  // first call, the interval must be consecutive with the one passed at
  // construction.
  void Append(Interval<Instant> const& interval,
              Series const& series);

  Instant t_min() const;
  Instant t_max() const;

  // t must be in the interval [t_min, t_max].
  virtual Value operator()(Instant const& t) const;

  template<typename V, int d, template<typename, typename, int> class E>
  PiecewisePoissonSeries& operator+=(PoissonSeries<V, d, E> const& right);
  template<typename V, int d, template<typename, typename, int> class E>
  PiecewisePoissonSeries& operator-=(PoissonSeries<V, d, E> const& right);

 private:
  PiecewisePoissonSeries(std::vector<Instant> const& bounds,
                         std::vector<Series> const& series);

  std::vector<Instant> bounds_;
  std::vector<Series> series_;

  template<typename V, int r, template<typename, typename, int> class E>
  PiecewisePoissonSeries<V, r, E>
  friend operator-(PiecewisePoissonSeries<V, r, E> const& right);
  template<typename S, typename V, int d,
           template<typename, typename, int> class E>
  PiecewisePoissonSeries<Product<S, V>, d, E>
  friend operator*(S const& left,
                   PiecewisePoissonSeries<V, d, E> const& right);
  template<typename S, typename V, int d,
           template<typename, typename, int> class E>
  PiecewisePoissonSeries<Product<V, S>, d, E>
  friend operator*(PiecewisePoissonSeries<V, d, E> const& left,
                   S const& right);
  template<typename S, typename V, int d,
           template<typename, typename, int> class E>
  PiecewisePoissonSeries<Quotient<V, S>, d, E>
  friend operator/(PiecewisePoissonSeries<V, d, E> const& left,
                   S const& right);
  template<typename V, int l, int r, template<typename, typename, int> class E>
  PiecewisePoissonSeries<V, std::max(l, r), E>
  friend operator+(PoissonSeries<V, l, E> const& left,
                   PiecewisePoissonSeries<V, r, E> const& right);
  template<typename V, int l, int r, template<typename, typename, int> class E>
  PiecewisePoissonSeries<V, std::max(l, r), E>
  friend operator+(PiecewisePoissonSeries<V, l, E> const& left,
                   PoissonSeries<V, r, E> const& right);
  template<typename V, int l, int r, template<typename, typename, int> class E>
  PiecewisePoissonSeries<V, std::max(l, r), E>
  friend operator-(PoissonSeries<V, l, E> const& left,
                   PiecewisePoissonSeries<V, r, E> const& right);
  template<typename V, int l, int r, template<typename, typename, int> class E>
  PiecewisePoissonSeries<V, std::max(l, r), E>
  friend operator-(PiecewisePoissonSeries<V, l, E> const& left,
                   PoissonSeries<V, r, E> const& right);
  template<typename L, typename R, int l, int r,
           template<typename, typename, int> class E>
  PiecewisePoissonSeries<Product<L, R>, l + r, E>
  friend operator*(PoissonSeries<L, l, E> const& left,
                   PiecewisePoissonSeries<R, r, E> const& right);
  template<typename L, typename R, int l, int r,
           template<typename, typename, int> class E>
  PiecewisePoissonSeries<Product<L, R>, l + r, E>
  friend operator*(PiecewisePoissonSeries<L, l, E> const& left,
                   PoissonSeries<R, r, E> const& right);
  template<typename L, typename R, int l, int r, int w,
           template<typename, typename, int> class E, int p>
  typename Hilbert<L, R>::InnerProductType
  friend InnerProduct(PoissonSeries<L, l, E> const& left,
                      PiecewisePoissonSeries<R, r, E> const& right,
                      PoissonSeries<double, w, E> const& weight,
                      Instant const& t_min,
                      Instant const& t_max);
  template<typename L, typename R, int l, int r, int w,
           template<typename, typename, int> class E, int p>
  typename Hilbert<L, R>::InnerProductType
  friend InnerProduct(PiecewisePoissonSeries<L, l, E> const& left,
                      PoissonSeries<R, r, E> const& right,
                      PoissonSeries<double, w, E> const& weight,
                      Instant const& t_min,
                      Instant const& t_max);
  template<typename V, int d,
           template<typename, typename, int> class E,
           typename O>
  friend std::string mathematica::internal_mathematica::ToMathematicaExpression(
      PiecewisePoissonSeries<V, d, E> const& polynomial,
      O express_in);
};

// Some of the vector space operations for piecewise Poisson series.  Note that
// while piecewise Poisson series have an algebra structure, we do not need it.

template<typename Value, int rdegree_,
         template<typename, typename, int> class Evaluator>
PiecewisePoissonSeries<Value, rdegree_, Evaluator>
operator+(PiecewisePoissonSeries<Value, rdegree_, Evaluator> const& right);

template<typename Value, int rdegree_,
         template<typename, typename, int> class Evaluator>
PiecewisePoissonSeries<Value, rdegree_, Evaluator>
operator-(PiecewisePoissonSeries<Value, rdegree_, Evaluator> const& right);

template<typename Scalar,
         typename Value, int degree_,
         template<typename, typename, int> class Evaluator>
PiecewisePoissonSeries<Product<Scalar, Value>, degree_, Evaluator>
operator*(Scalar const& left,
          PiecewisePoissonSeries<Value, degree_, Evaluator> const& right);

template<typename Scalar,
         typename Value, int degree_,
         template<typename, typename, int> class Evaluator>
PiecewisePoissonSeries<Product<Value, Scalar>, degree_, Evaluator>
operator*(PiecewisePoissonSeries<Value, degree_, Evaluator> const& left,
          Scalar const& right);

template<typename Scalar,
         typename Value, int degree_,
         template<typename, typename, int> class Evaluator>
PiecewisePoissonSeries<Quotient<Value, Scalar>, degree_, Evaluator>
operator/(PiecewisePoissonSeries<Value, degree_, Evaluator> const& left,
          Scalar const& right);

// Action of Poisson series on piecewise Poisson series.

template<typename Value, int ldegree_, int rdegree_,
         template<typename, typename, int> class Evaluator>
PiecewisePoissonSeries<Value, std::max(ldegree_, rdegree_), Evaluator>
operator+(PoissonSeries<Value, ldegree_, Evaluator> const& left,
          PiecewisePoissonSeries<Value, rdegree_, Evaluator> const& right);

template<typename Value, int ldegree_, int rdegree_,
         template<typename, typename, int> class Evaluator>
PiecewisePoissonSeries<Value, std::max(ldegree_, rdegree_), Evaluator>
operator+(PiecewisePoissonSeries<Value, ldegree_, Evaluator> const& left,
          PoissonSeries<Value, rdegree_, Evaluator> const& right);

template<typename Value, int ldegree_, int rdegree_,
         template<typename, typename, int> class Evaluator>
PiecewisePoissonSeries<Value, std::max(ldegree_, rdegree_), Evaluator>
operator-(PoissonSeries<Value, ldegree_, Evaluator> const& left,
          PiecewisePoissonSeries<Value, rdegree_, Evaluator> const& right);

template<typename Value, int ldegree_, int rdegree_,
         template<typename, typename, int> class Evaluator>
PiecewisePoissonSeries<Value, std::max(ldegree_, rdegree_), Evaluator>
operator-(PiecewisePoissonSeries<Value, ldegree_, Evaluator> const& left,
          PoissonSeries<Value, rdegree_, Evaluator> const& right);

template<typename LValue, typename RValue,
         int ldegree_, int rdegree_,
         template<typename, typename, int> class Evaluator>
PiecewisePoissonSeries<Product<LValue, RValue>, ldegree_ + rdegree_, Evaluator>
operator*(PoissonSeries<LValue, ldegree_, Evaluator> const& left,
          PiecewisePoissonSeries<RValue, rdegree_, Evaluator> const& right);

template<typename LValue, typename RValue,
         int ldegree_, int rdegree_,
         template<typename, typename, int> class Evaluator>
PiecewisePoissonSeries<Product<LValue, RValue>, ldegree_ + rdegree_, Evaluator>
operator*(PiecewisePoissonSeries<LValue, ldegree_, Evaluator> const& left,
          PoissonSeries<RValue, rdegree_, Evaluator> const& right);

// TODO(phl): Remove the parameter |points| in the templates below and the
// exporting of Dot from the namespace once we have a smarter Gauss integrator.
template<typename LValue, typename RValue,
         int ldegree_, int rdegree_, int wdegree_,
         template<typename, typename, int> class Evaluator,
<<<<<<< HEAD
         int points = (ldegree_ + rdegree_ + wdegree_) / 2>
=======
         int points = (ldegree_ + estimated_trigonometric_degree +
                       rdegree_ + estimated_trigonometric_degree +
                       wdegree_ + estimated_trigonometric_degree) / 2>
>>>>>>> c1bd4d13
typename Hilbert<LValue, RValue>::InnerProductType
InnerProduct(PoissonSeries<LValue, ldegree_, Evaluator> const& left,
             PiecewisePoissonSeries<RValue, rdegree_, Evaluator> const& right,
             PoissonSeries<double, wdegree_, Evaluator> const& weight);

template<typename LValue, typename RValue,
         int ldegree_, int rdegree_, int wdegree_,
         template<typename, typename, int> class Evaluator,
<<<<<<< HEAD
         int points = (ldegree_ + rdegree_ + wdegree_) / 2>
=======
         int points = (ldegree_ + estimated_trigonometric_degree +
                       rdegree_ + estimated_trigonometric_degree +
                       wdegree_ + estimated_trigonometric_degree) / 2>
>>>>>>> c1bd4d13
typename Hilbert<LValue, RValue>::InnerProductType
InnerProduct(PoissonSeries<LValue, ldegree_, Evaluator> const& left,
             PiecewisePoissonSeries<RValue, rdegree_, Evaluator> const& right,
             PoissonSeries<double, wdegree_, Evaluator> const& weight,
             Instant const& t_min,
             Instant const& t_max);

template<typename LValue, typename RValue,
         int ldegree_, int rdegree_, int wdegree_,
         template<typename, typename, int> class Evaluator,
<<<<<<< HEAD
         int points = (ldegree_ + rdegree_ + wdegree_) / 2>
=======
         int points = (ldegree_ + estimated_trigonometric_degree +
                       rdegree_ + estimated_trigonometric_degree +
                       wdegree_ + estimated_trigonometric_degree) / 2>
>>>>>>> c1bd4d13
typename Hilbert<LValue, RValue>::InnerProductType
InnerProduct(PiecewisePoissonSeries<LValue, ldegree_, Evaluator> const& left,
             PoissonSeries<RValue, rdegree_, Evaluator> const& right,
             PoissonSeries<double, wdegree_, Evaluator> const& weight);

template<typename LValue, typename RValue,
         int ldegree_, int rdegree_, int wdegree_,
         template<typename, typename, int> class Evaluator,
<<<<<<< HEAD
         int points = (ldegree_ + rdegree_ + wdegree_) / 2>
=======
         int points = (ldegree_ + estimated_trigonometric_degree +
                       rdegree_ + estimated_trigonometric_degree +
                       wdegree_ + estimated_trigonometric_degree) / 2>
>>>>>>> c1bd4d13
typename Hilbert<LValue, RValue>::InnerProductType
InnerProduct(PiecewisePoissonSeries<LValue, ldegree_, Evaluator> const& left,
             PoissonSeries<RValue, rdegree_, Evaluator> const& right,
             PoissonSeries<double, wdegree_, Evaluator> const& weight,
             Instant const& t_min,
             Instant const& t_max);

}  // namespace internal_poisson_series

<<<<<<< HEAD
using internal_poisson_series::Dot;
=======
using internal_poisson_series::InnerProduct;
>>>>>>> c1bd4d13
using internal_poisson_series::PiecewisePoissonSeries;
using internal_poisson_series::PoissonSeries;

}  // namespace numerics
}  // namespace principia

#include "numerics/poisson_series_body.hpp"<|MERGE_RESOLUTION|>--- conflicted
+++ resolved
@@ -458,13 +458,9 @@
 template<typename LValue, typename RValue,
          int ldegree_, int rdegree_, int wdegree_,
          template<typename, typename, int> class Evaluator,
-<<<<<<< HEAD
-         int points = (ldegree_ + rdegree_ + wdegree_) / 2>
-=======
          int points = (ldegree_ + estimated_trigonometric_degree +
                        rdegree_ + estimated_trigonometric_degree +
                        wdegree_ + estimated_trigonometric_degree) / 2>
->>>>>>> c1bd4d13
 typename Hilbert<LValue, RValue>::InnerProductType
 InnerProduct(PoissonSeries<LValue, ldegree_, Evaluator> const& left,
              PiecewisePoissonSeries<RValue, rdegree_, Evaluator> const& right,
@@ -473,13 +469,9 @@
 template<typename LValue, typename RValue,
          int ldegree_, int rdegree_, int wdegree_,
          template<typename, typename, int> class Evaluator,
-<<<<<<< HEAD
-         int points = (ldegree_ + rdegree_ + wdegree_) / 2>
-=======
          int points = (ldegree_ + estimated_trigonometric_degree +
                        rdegree_ + estimated_trigonometric_degree +
                        wdegree_ + estimated_trigonometric_degree) / 2>
->>>>>>> c1bd4d13
 typename Hilbert<LValue, RValue>::InnerProductType
 InnerProduct(PoissonSeries<LValue, ldegree_, Evaluator> const& left,
              PiecewisePoissonSeries<RValue, rdegree_, Evaluator> const& right,
@@ -490,13 +482,9 @@
 template<typename LValue, typename RValue,
          int ldegree_, int rdegree_, int wdegree_,
          template<typename, typename, int> class Evaluator,
-<<<<<<< HEAD
-         int points = (ldegree_ + rdegree_ + wdegree_) / 2>
-=======
          int points = (ldegree_ + estimated_trigonometric_degree +
                        rdegree_ + estimated_trigonometric_degree +
                        wdegree_ + estimated_trigonometric_degree) / 2>
->>>>>>> c1bd4d13
 typename Hilbert<LValue, RValue>::InnerProductType
 InnerProduct(PiecewisePoissonSeries<LValue, ldegree_, Evaluator> const& left,
              PoissonSeries<RValue, rdegree_, Evaluator> const& right,
@@ -505,13 +493,9 @@
 template<typename LValue, typename RValue,
          int ldegree_, int rdegree_, int wdegree_,
          template<typename, typename, int> class Evaluator,
-<<<<<<< HEAD
-         int points = (ldegree_ + rdegree_ + wdegree_) / 2>
-=======
          int points = (ldegree_ + estimated_trigonometric_degree +
                        rdegree_ + estimated_trigonometric_degree +
                        wdegree_ + estimated_trigonometric_degree) / 2>
->>>>>>> c1bd4d13
 typename Hilbert<LValue, RValue>::InnerProductType
 InnerProduct(PiecewisePoissonSeries<LValue, ldegree_, Evaluator> const& left,
              PoissonSeries<RValue, rdegree_, Evaluator> const& right,
@@ -521,11 +505,7 @@
 
 }  // namespace internal_poisson_series
 
-<<<<<<< HEAD
-using internal_poisson_series::Dot;
-=======
 using internal_poisson_series::InnerProduct;
->>>>>>> c1bd4d13
 using internal_poisson_series::PiecewisePoissonSeries;
 using internal_poisson_series::PoissonSeries;
 
