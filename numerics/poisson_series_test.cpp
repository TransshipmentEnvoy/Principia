--- conflicted
+++ resolved
@@ -450,17 +450,10 @@
   }
 }
 
-<<<<<<< HEAD
-TEST_F(PiecewisePoissonSeriesTest, Dot) {
-  double const d1 = Dot<double, double, 0, 0, 0, HornerEvaluator, 8>(
-      pp_, p_, apodization::Dirichlet<HornerEvaluator>(t0_, t0_ + 2 * Second));
-  double const d2 = Dot<double, double, 0, 0, 0, HornerEvaluator, 8>(
-=======
 TEST_F(PiecewisePoissonSeriesTest, InnerProduct) {
   double const d1 = InnerProduct<double, double, 0, 0, 0, HornerEvaluator, 8>(
       pp_, p_, apodization::Dirichlet<HornerEvaluator>(t0_, t0_ + 2 * Second));
   double const d2 = InnerProduct<double, double, 0, 0, 0, HornerEvaluator, 8>(
->>>>>>> c1bd4d13
       p_, pp_, apodization::Dirichlet<HornerEvaluator>(t0_, t0_ + 2 * Second));
   EXPECT_THAT(d1, AlmostEquals((3 * π - 26) / (8 * π), 0));
   EXPECT_THAT(d2, AlmostEquals((3 * π - 26) / (8 * π), 0));
@@ -468,15 +461,9 @@
 
 TEST_F(PiecewisePoissonSeriesTest, InnerProductMultiorigin) {
   auto const p = p_.AtOrigin(t0_ + 2 * Second);
-<<<<<<< HEAD
-  double const d1 = Dot<double, double, 0, 0, 0, HornerEvaluator, 8>(
-      pp_, p, apodization::Dirichlet<HornerEvaluator>(t0_, t0_ + 2 * Second));
-  double const d2 = Dot<double, double, 0, 0, 0, HornerEvaluator, 8>(
-=======
   double const d1 = InnerProduct<double, double, 0, 0, 0, HornerEvaluator, 8>(
       pp_, p, apodization::Dirichlet<HornerEvaluator>(t0_, t0_ + 2 * Second));
   double const d2 = InnerProduct<double, double, 0, 0, 0, HornerEvaluator, 8>(
->>>>>>> c1bd4d13
       p, pp_, apodization::Dirichlet<HornerEvaluator>(t0_, t0_ + 2 * Second));
   EXPECT_THAT(d1, AlmostEquals((3 * π - 26) / (8 * π), 0));
   EXPECT_THAT(d2, AlmostEquals((3 * π - 26) / (8 * π), 0));
