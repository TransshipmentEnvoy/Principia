﻿<?xml version="1.0" encoding="utf-8"?>
<Project DefaultTargets="Build" ToolsVersion="12.0" xmlns="http://schemas.microsoft.com/developer/msbuild/2003">
  <ItemGroup Label="ProjectConfigurations">
    <ProjectConfiguration Include="Debug|Win32">
      <Configuration>Debug</Configuration>
      <Platform>Win32</Platform>
    </ProjectConfiguration>
    <ProjectConfiguration Include="Release|Win32">
      <Configuration>Release</Configuration>
      <Platform>Win32</Platform>
    </ProjectConfiguration>
  </ItemGroup>
  <PropertyGroup Label="Globals">
    <ProjectGuid>{0FD08CDF-228C-48C6-8690-CF0A72CF6C69}</ProjectGuid>
    <Keyword>Win32Proj</Keyword>
    <RootNamespace>geometry</RootNamespace>
  </PropertyGroup>
  <Import Project="$(VCTargetsPath)\Microsoft.Cpp.Default.props" />
  <PropertyGroup Condition="'$(Configuration)|$(Platform)'=='Debug|Win32'" Label="Configuration">
    <ConfigurationType>Application</ConfigurationType>
    <UseDebugLibraries>true</UseDebugLibraries>
    <PlatformToolset>v120</PlatformToolset>
    <CharacterSet>Unicode</CharacterSet>
  </PropertyGroup>
  <PropertyGroup Condition="'$(Configuration)|$(Platform)'=='Release|Win32'" Label="Configuration">
    <ConfigurationType>Application</ConfigurationType>
    <UseDebugLibraries>false</UseDebugLibraries>
    <PlatformToolset>v120</PlatformToolset>
    <WholeProgramOptimization>true</WholeProgramOptimization>
    <CharacterSet>Unicode</CharacterSet>
  </PropertyGroup>
  <Import Project="$(VCTargetsPath)\Microsoft.Cpp.props" />
  <ImportGroup Label="ExtensionSettings">
  </ImportGroup>
  <ImportGroup Label="PropertySheets" Condition="'$(Configuration)|$(Platform)'=='Debug|Win32'">
    <Import Project="$(UserRootDir)\Microsoft.Cpp.$(Platform).user.props" Condition="exists('$(UserRootDir)\Microsoft.Cpp.$(Platform).user.props')" Label="LocalAppDataPlatform" />
    <Import Project="..\include_solution.props" />
    <Import Project="..\google_test_framework.props" />
    <Import Project="..\copy_libglog_dll.props" />
  </ImportGroup>
  <ImportGroup Label="PropertySheets" Condition="'$(Configuration)|$(Platform)'=='Release|Win32'">
    <Import Project="$(UserRootDir)\Microsoft.Cpp.$(Platform).user.props" Condition="exists('$(UserRootDir)\Microsoft.Cpp.$(Platform).user.props')" Label="LocalAppDataPlatform" />
    <Import Project="..\google_test_framework.props" />
    <Import Project="..\include_solution.props" />
    <Import Project="..\copy_libglog_dll.props" />
  </ImportGroup>
  <PropertyGroup Label="UserMacros" />
  <PropertyGroup Condition="'$(Configuration)|$(Platform)'=='Debug|Win32'">
    <LinkIncremental>true</LinkIncremental>
  </PropertyGroup>
  <PropertyGroup Condition="'$(Configuration)|$(Platform)'=='Release|Win32'">
    <LinkIncremental>false</LinkIncremental>
  </PropertyGroup>
  <ItemDefinitionGroup Condition="'$(Configuration)|$(Platform)'=='Debug|Win32'">
    <ClCompile>
      <PrecompiledHeader>
      </PrecompiledHeader>
      <WarningLevel>Level3</WarningLevel>
      <Optimization>Disabled</Optimization>
      <PreprocessorDefinitions>WIN32;_DEBUG;_CONSOLE;_LIB;%(PreprocessorDefinitions)</PreprocessorDefinitions>
    </ClCompile>
    <Link>
      <SubSystem>Console</SubSystem>
      <GenerateDebugInformation>true</GenerateDebugInformation>
    </Link>
  </ItemDefinitionGroup>
  <ItemDefinitionGroup Condition="'$(Configuration)|$(Platform)'=='Release|Win32'">
    <ClCompile>
      <WarningLevel>Level3</WarningLevel>
      <PrecompiledHeader>
      </PrecompiledHeader>
      <Optimization>MaxSpeed</Optimization>
      <FunctionLevelLinking>true</FunctionLevelLinking>
      <IntrinsicFunctions>true</IntrinsicFunctions>
      <PreprocessorDefinitions>WIN32;NDEBUG;_CONSOLE;_LIB;%(PreprocessorDefinitions)</PreprocessorDefinitions>
    </ClCompile>
    <Link>
      <SubSystem>Console</SubSystem>
      <GenerateDebugInformation>true</GenerateDebugInformation>
      <EnableCOMDATFolding>true</EnableCOMDATFolding>
      <OptimizeReferences>true</OptimizeReferences>
    </Link>
  </ItemDefinitionGroup>
  <ItemGroup>
    <ClInclude Include="affine_map.hpp" />
    <ClInclude Include="point.hpp" />
    <ClInclude Include="point_body.hpp" />
    <ClInclude Include="grassmann_body.hpp" />
    <ClInclude Include="grassmann.hpp" />
    <ClInclude Include="linear_map.hpp" />
    <ClInclude Include="orthogonal_map_body.hpp" />
    <ClInclude Include="orthogonal_map.hpp" />
    <ClInclude Include="permutation_body.hpp" />
    <ClInclude Include="permutation.hpp" />
    <ClInclude Include="quaternion_body.hpp" />
    <ClInclude Include="quaternion.hpp" />
    <ClInclude Include="r3_element_body.hpp" />
    <ClInclude Include="r3_element.hpp" />
    <ClInclude Include="rotation_body.hpp" />
    <ClInclude Include="rotation.hpp" />
    <ClInclude Include="sign_body.hpp" />
    <ClInclude Include="sign.hpp" />
  </ItemGroup>
  <ItemGroup>
<<<<<<< HEAD
    <ClCompile Include="affine_map_test.cpp" />
    <ClCompile Include="affine_space_test.cpp" />
=======
    <ClCompile Include="point_test.cpp" />
>>>>>>> 8a0df3a2
    <ClCompile Include="orthogonal_map_test.cpp" />
    <ClCompile Include="quaternion_test.cpp" />
    <ClCompile Include="rotation_test.cpp" />
    <ClCompile Include="sign_test.cpp" />
  </ItemGroup>
  <Import Project="$(VCTargetsPath)\Microsoft.Cpp.targets" />
  <ImportGroup Label="ExtensionTargets">
  </ImportGroup>
</Project><|MERGE_RESOLUTION|>--- conflicted
+++ resolved
@@ -102,12 +102,8 @@
     <ClInclude Include="sign.hpp" />
   </ItemGroup>
   <ItemGroup>
-<<<<<<< HEAD
+    <ClCompile Include="point_test.cpp" />
     <ClCompile Include="affine_map_test.cpp" />
-    <ClCompile Include="affine_space_test.cpp" />
-=======
-    <ClCompile Include="point_test.cpp" />
->>>>>>> 8a0df3a2
     <ClCompile Include="orthogonal_map_test.cpp" />
     <ClCompile Include="quaternion_test.cpp" />
     <ClCompile Include="rotation_test.cpp" />
