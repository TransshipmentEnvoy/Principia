--- conflicted
+++ resolved
@@ -106,12 +106,8 @@
 OrthogonalMap<FromFrame, ToFrame>::ReadFromMessage(
     serialization::OrthogonalMap const& message) {
   bool const is_pre_frege = message.has_rotation();
-<<<<<<< HEAD
-  LOG_IF_EVERY_SECOND(WARNING, is_pre_frege) << "Reading pre-Frege OrthogonalMap";
-=======
   LOG_IF_EVERY_SECOND(WARNING, is_pre_frege)
       << "Reading pre-Frege OrthogonalMap";
->>>>>>> 46c301ef
   return OrthogonalMap(
       is_pre_frege
           ? Quaternion::ReadFromMessage(message.rotation().quaternion())
