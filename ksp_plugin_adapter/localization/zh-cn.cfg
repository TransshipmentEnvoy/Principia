Localization {
  zh-cn {

<<<<<<< HEAD
        //Plugin Adapter
        #Principia_PlottingFrame = 绘制参考系
        
        //Reference Frame selector
        #Principia_ReferenceFrameSelector_Name_Target = <<1>>-目标不定参考系 //<<1>> selected vessel
        #Principia_ReferenceFrameSelector_Name_BodyCentredNonRotating = <<1>>-惯性参考系 //<<1>> centred body name
        #Principia_ReferenceFrameSelector_Name_BarycentricRotating = <<1>>-<<2>>-共同质心旋转参考系 //<<1>> centred body name <<2>> secondary body name
        #Principia_ReferenceFrameSelector_Name_BodyCentredParentDirection = <<2>>-<<1>>-单质心旋转参考系 //<<1>> secondary body name <<2>>Centred body name
        #Principia_ReferenceFrameSelector_Name_BodySurface = <<1>>-地表参考系 //centred body name(first word)
        #Principia_ReferenceFrameSelector_ShortName_Target = Tgt LVLH@<<1>> //<<1>> selected vessel(first word)
        #Principia_ReferenceFrameSelector_ShortName_BodyCentredNonRotating = <<1>>CI //<<1>> centred body name(first word)
        #Principia_ReferenceFrameSelector_ShortName_BarycentricRotating = <<1>><<2>>B //<<1>>centred body name(first word) <<2>>secondary body name(first word)
        #Principia_ReferenceFrameSelector_ShortName_BodyCentredParentDirection = <<1>>C<<2>>A // <<1>>centred body name(first word) <<2>>secondary body name(first word)
        #Principia_ReferenceFrameSelector_ShortName_BodySurface = <<1>>C<<1>>F //<<1>>centred body name(first word)
        #Principia_ReferenceFrameSelector_Description_Target = 以(<<2>>)为坐标原点, 绘制以(<<1>>)为参考的相对路径 //<<1>> Target vessel name <<2>> Centre body name
        #Principia_ReferenceFrameSelector_Description_BodyCentredNonRotating =  以(<<1>>)为坐标原点的非旋转固定质心参考系,绘制相对于此质心的轨迹 //<<1>>centred body name
        #Principia_ReferenceFrameSelector_Description_BarycentricRotating = 以(<<1>>-<<2>>)共同质心为坐标原点，参考系关于两者连线旋转，绘制相对于共同质心与此连线的轨迹 //<<1>> secondary body name <<2>> centred body name
        #Principia_ReferenceFrameSelector_Description_BodyCentredParentDirection = 以(<<1>>)质心为坐标原点,参考系关于(<<1>>-<<2>>)连线旋转，绘制相对于(<<1>>)质心与此连线的轨迹 //<<1>> secondary body name <<2>> centred body name
        #Principia_ReferenceFrameSelector_Description_BodySurface = 以(<<1>>)地表为固定参考,绘制相对于地表的轨迹 //<<1>>centred body name
        #Principia_ReferenceFrameSelector_ReferencePlane_Centred =(<<1>>)的赤道面 //<<1>> centred body
        #Principia_ReferenceFrameSelector_ReferencePlane_Secondary_Target = 选中的目标
        #Principia_ReferenceFrameSelector_ReferencePlane = (<<1>>)的轨道环绕于<<2>> //<<1>> sencondary body <<2>>centred body  
        #Principia_ReferenceFrameSelector_ToggleButton = <<1>>选择器(<<2>>)... //<<1>> plotting <<2>> selected frame
        #Principia_ReferenceFrameSelector_Title = <<1>>选择器(<<2>>) //<<1>>plotting <<2>>selected frame
        #Principia_ReferenceFrameSelector_TargetFrameSelected = 在导航求上以选中的目标为参考定义速度\n\n<<1>> //<<1>> describe when target selected
        
        
        //Orbit Analyser
        #Principia_OrbitAnalyser_Title = 轨道分析器
        #Principia_OrbitAnalyser_Duration_GroundTrackCycles =  (<<1>>地面周期) //<<1>> ground_track_cycles.FormatN(0)
        #Principia_OrbitAnalyser_Duration_Revolutions = <<1>> 经度平均时\n<<2>> 维度平均时<<3>>\n<<4>> 近点平均时 //<<3>>duration_in_ground_track_cycles
        #Principia_OrbitAnalyser_Warning_NoElements =  无法确定轨道根数; 任务持续时间可能小于一次周期, 或者轨迹不在<<1>>重力影响范围. //<<1>> primary.NameWithArticle()
        #Principia_OrbitAnalyser_Warning_NoPrimary = <<1>> 不在重力影响范围 <<2>> //<<2>>mission_duration.FormatDuration <<1>> vessel name
        #Principia_OrbitAnalyser_AnalysisDescription = <<1>>的轨道相对于<<2>>在<<3>>:\n<<4>> //<<1>> vesselname <<2>> centre body <<3>> time <<4>> resault
        #Principia_OrbitAnalyser_OrbitDescription_Circular = 圆形 
        #Principia_OrbitAnalyser_OrbitDescription_HighlyElliptical = 大椭圆
        #Principia_OrbitAnalyser_OrbitDescription_Equatorial = 赤道
        #Principia_OrbitAnalyser_OrbitDescription_Polar = 极地
        #Principia_OrbitAnalyser_OrbitDescription_Retrograde = 逆向
        #Principia_OrbitAnalyser_OrbitDescription_Synchronous = 同步
        #Principia_OrbitAnalyser_OrbitDescription_Stationary = 静止
        #Principia_OrbitAnalyser_OrbitDescription_Semisynchronous = 半同步  // See, e.g., ITU-R-HDB-55 https://www.itu.int/pub/R-HDB-55.
        #Principia_OrbitAnalyser_OrbitDescription =  <<2>><<1>>轨道 //<<1>>properties <<2>>primary.name
        #Principia_OrbitAnalyser_Elements_LowestAltitude = 最低轨道高度
        #Principia_OrbitAnalyser_Warning_Collision = 发生撞击
        #Principia_OrbitAnalyser_Warning_CollisionRisk = 可能发生撞击
        #Principia_OrbitAnalyser_Warning_Reentry = 发生再入
        #Principia_OrbitAnalyser_Elements_MeanElements = 平均轨道根数
        // The periods are mentioned in ITU-R V.573-5.
        // See the definitions of H16 through H18.
        #Principia_OrbitAnalyser_Elements_SiderealPeriod = 恒星周期
        // See the definition of H14.
        #Principia_OrbitAnalyser_Elements_NodalPeriod = 交点周期
        // See the definition of H14.
        #Principia_OrbitAnalyser_Elements_AnomalisticPeriod = 近点周期
        #Principia_OrbitAnalyser_Elements_SemimajorAxis = 半长轴
        #Principia_OrbitAnalyser_Elements_Eccentricity = 离心率
        #Principia_OrbitAnalyser_Elements_Inclination = 轨道倾角
        #Principia_OrbitAnalyser_Elements_LongitudeOfAscendingNode = 升交点赤经
        #Principia_OrbitAnalyser_Elements_NodalPrecession = 升交点进动
        #Principia_OrbitAnalyser_Elements_ArgumentOfPeriapsis = 近地点幅角
        #Principia_OrbitAnalyser_Elements_MeanPeriapsisAltitude = 平均近地点高度
        #Principia_OrbitAnalyser_Elements_MeanApoapsisAltitude = 平均远地点高度
        // REMOVE BEFORE FLIGHT: citations.
        #Principia_OrbitAnalyser_Recurrence_CapderouTriple = 轨道回归特性:<<1>>
        #Principia_OrbitAnalyser_Recurrence_AutoDetect = 自动检测
        // For the _Cycle* terminology see, e.g., [Zhō13], section 4.1:
        //   回归周期为 7 天 13 圈.
        #Principia_OrbitAnalyser_Recurrence_Cycle = 回归周期
        #Principia_OrbitAnalyser_Recurrence_Cycle_RevolutionsEquals = 圈 =
        #Principia_OrbitAnalyser_Recurrence_Cycle_Days = 天

        #Principia_OrbitAnalyser_Recurrence_Subcycle = 次循环
        #Principia_OrbitAnalyser_Recurrence_SubcycleLengthInDays = <<1>> 天
        #Principia_OrbitAnalyser_Recurrence_EquatorialShift = 赤道方向位移
        #Principia_OrbitAnalyser_Recurrence_GridInterval = 网格间隔
        #Principia_OrbitAnalyser_GroundTrack_LongitudesOfEquatorialCrossings = 赤经. #
        #Principia_OrbitAnalyser_GroundTrack_AscendingPass = 升交点
        #Principia_OrbitAnalyser_GroundTrack_DescendingPass = 降交点
        #Principia_OrbitAnalyser_MissionDuration = 分析长度
        #Principia_CurrentOrbitAnalyser_ToggleButton = 轨道分析...
        #Principia_CurrentOrbitAnalyser_ToggleButtonWithDescription = 分析: <<1>>...  //<<1>>orbit_description
        #Principia_CurentOrbitAnalyser_Analysing = 轨道分析 <<1>>... //<<1>>orbit_description
        #Principia_PlannedOrbitAnalyser_ToggleButton = 分析最终轨迹...
        #Principia_PlannedOrbitAnalyser_ToggleButtonWithDescription = 最终轨道分析: <<1>>... //<<1>>orbit_description
        #Principia_PlannedOrbitAnalyser_Analysing = 最终计划轨道分析 <<1>>... //<<1>>predicted_vessel.vesselName
=======
    // MainWindow
    #Principia_MainWindow_PluginNotStarted = 多体没有正确启动
    // <<1>> next_release_lunation_number <<2>> next release name
    #Principia_MainWindow_NewMoonAnnouncementWithKspDeprecation = 注意：最新的多体版本 <<1>> 已经发布；请下载最新的多体-<<2>>，并将KSP更新至<<3>>，当前已支持<<3>>的RO/RSSRO/RSS。
    #Principia_MainWindow_NewMoonAnnouncement = 注意：最新的多体版本 <<1>> 已经发布；请下载最新的多体-<<2>>。
    #Principia_MainWindow_TargetVessel_Select = 选择目标载具...
    #Principia_MainWindow_TargetVessel_Name = 当前目标：<<1>>  // <<1>> vessel name
    #Principia_MainWindow_TargetVessel_Clear = 清除
    #Principia_MainWindow_TargetVessel_SwitchTo = 切换至目标
    #Principia_MainWindow_PredictionSettings = 轨道预测选项
    #Principia_MainWindow_KspFeatures = KSP本体功能
    #Principia_MainWindow_LoggingSettings = 日志选项
    #Principia_MainWindow_KspFeature_DisplayPatchedConics = 启用原版轨道显示（不可用于轨道规划!）
    #Principia_MainWindow_KspFeature_SunFlare = 太阳耀斑选项
    #Principia_MainWindow_TargetCelestial_Select = 选择目标天体...
    #Principia_MainWindow_TargetCelestial_Name = 当前目标：<<1>>
    #Principia_MainWindow_TargetCelestial_Clear = 清除
    #Principia_MainWindow_LoggingSettings_VerboseLevel = 详细级别：
    #Principia_MainWindow_LoggingSettings_LogOption = 日志选项
    #Principia_MainWindow_LoggingSettings_StderrOption = 错误选项
    #Principia_MainWindow_LoggingSettings_FlushOption = 忽略选项
    #Principia_MainWindow_LoggingSettings_RecordJournal = 记录日志（重启生效）
    #Principia_MainWindow_LoggingSettings_RecordJournalResult = 日志记录已 <<1>>  // <<1>> ON/OFF
    #Principia_MainWindow_LoggingSettings_JournalingStatus_ON = 打开
    #Principia_MainWindow_LoggingSettings_JournalingStatus_OFF = 关闭
    #Principia_PredictionSettings_Tolerance = 预测精度
    #Principia_PredictionSettings_Steps = 预测步长
    #Principia_DiscreteSelector_Min = 已最小
    #Principia_DiscreteSelector_Max = 已最大
    #Principia_MainWindow_HistoryLength = 最大历史长度
>>>>>>> 9504014f

    // PrincipiaPluginAdapter
    #Principia_PlottingFrame = 绘制参考系

    // ReferenceFrameSelector
    #Principia_ReferenceFrameSelector_Name_Target = <<1>>-目标不定参考系  // <<1>> selected vessel
    #Principia_ReferenceFrameSelector_Name_BodyCentredNonRotating = <<1>>-惯性参考系  // <<1>> centred body name
    #Principia_ReferenceFrameSelector_Name_BarycentricRotating = <<1>>-<<2>>-共同质心旋转参考系  // <<1>> centred body name <<2>> secondary body name
    #Principia_ReferenceFrameSelector_Name_BodyCentredParentDirection = <<2>>-<<1>>-单质心旋转参考系  // <<1>> secondary body name <<2>> centred body name
    #Principia_ReferenceFrameSelector_Name_BodySurface = <<1>>-地表参考系  // <<1>> centred body name (first letter)
    #Principia_ReferenceFrameSelector_ShortName_Target = Tgt LVLH@<<1>>  // <<1>> selected vessel (first letter)
    #Principia_ReferenceFrameSelector_ShortName_BodyCentredNonRotating = <<1>>CI  // <<1>> centred body name (first letter)
    #Principia_ReferenceFrameSelector_ShortName_BarycentricRotating = <<1>><<2>>B  // <<1>>centred body name (first letter) <<2>>secondary body name (first letter)
    #Principia_ReferenceFrameSelector_ShortName_BodyCentredParentDirection = <<1>>C<<2>>A  // <<1>>centred body name (first letter) <<2>>secondary body name (first letter)
    #Principia_ReferenceFrameSelector_ShortName_BodySurface = <<1>>C<<1>>F  // <<1>>centred body name (first letter)
    #Principia_ReferenceFrameSelector_Description_Target = 以（<<2>>）为坐标原点，绘制以（<<1>>）为参考的相对路径  // <<1>> Target vessel name <<2>> Centre body name
    #Principia_ReferenceFrameSelector_Description_BodyCentredNonRotating = 以（<<1>>）为坐标原点的非旋转固定质心参考系，绘制相对于此质心的轨迹  // <<1>>centred body name
    #Principia_ReferenceFrameSelector_Description_BarycentricRotating = 以（<<1>>-<<2>>）共同质心为坐标原点，参考系关于两者连线旋转，绘制相对于共同质心与此连线的轨迹  // <<1>> secondary body name <<2>> centred body name
    #Principia_ReferenceFrameSelector_Description_BodyCentredParentDirection = 以（<<1>>）质心为坐标原点，参考系关于（<<1>>-<<2>>）连线旋转，绘制相对于（<<1>>）质心与此连线的轨迹  // <<1>> secondary body name <<2>> centred body name
    #Principia_ReferenceFrameSelector_Description_BodySurface = 以（<<1>>）地表为固定参考，绘制相对于地表的轨迹  // <<1>>centred body name
    #Principia_ReferenceFrameSelector_ReferencePlane_Centred = （<<1>>）的赤道面  // <<1>> centred body
    #Principia_ReferenceFrameSelector_ReferencePlane_Secondary_Target = 选中的目标
    #Principia_ReferenceFrameSelector_ReferencePlane = （<<1>>）的轨道环绕于<<2>>  // <<1>> secondary body <<2>> centred body
    #Principia_ReferenceFrameSelector_ToggleButton = <<1>>选择器（<<2>>）...  // <<1>> plotting <<2>> selected frame
    #Principia_ReferenceFrameSelector_Title = <<1>>选择器（<<2>>）  // <<1>>plotting <<2>> selected frame
    #Principia_ReferenceFrameSelector_TargetFrameSelected = 在导航求上以选中的目标为参考定义速度\n\n<<1>>  // <<1>> describe when target selected


    // OrbitAnalyser
    #Principia_OrbitAnalyser_Title = 轨道分析器
    #Principia_OrbitAnalyser_Duration_GroundTrackCycles = （<<1>>地面周期）  // <<1>> ground_track_cycles.FormatN(0)
    #Principia_OrbitAnalyser_Duration_Revolutions = <<1>> 经度平均时\n<<2>> 维度平均时<<3>>\n<<4>> 近点平均时  // <<3>> duration_in_ground_track_cycles
    #Principia_OrbitAnalyser_Warning_NoElements1 = 无法确定轨道根数；任务持续时间可能小于一次周期，或者轨迹不在重力影响范围。 // TODO(phl): Garbled by removing <<1>>.
    #Principia_OrbitAnalyser_Warning_NoElements2 = 无法确定轨道根数；任务持续时间可能小于一次周期，或者轨迹不在<<1>>重力影响范围。 // <<1>> primary.NameWithArticle()
    #Principia_OrbitAnalyser_Warning_NoPrimary = <<1>> 不在重力影响范围 <<2>>  // <<2>> mission_duration.FormatDuration <<1>> vessel name
    #Principia_OrbitAnalyser_AnalysisDescription = <<1>>的轨道相对于<<2>>在<<3>>：\n<<4>>  // <<1>> vesselname <<2>> centre body <<3>> time <<4>> result
    #Principia_OrbitAnalyser_OrbitDescription_Circular = 圆形
    #Principia_OrbitAnalyser_OrbitDescription_HighlyElliptical = 大椭圆
    #Principia_OrbitAnalyser_OrbitDescription_Equatorial = 赤道
    #Principia_OrbitAnalyser_OrbitDescription_Polar = 极地
    #Principia_OrbitAnalyser_OrbitDescription_Retrograde = 逆向
    #Principia_OrbitAnalyser_OrbitDescription_Synchronous = 同步
    #Principia_OrbitAnalyser_OrbitDescription_Stationary = 静止
    #Principia_OrbitAnalyser_OrbitDescription_Semisynchronous = 中同步
    #Principia_OrbitAnalyser_OrbitDescription_Subsynchronous = 次同步
    #Principia_OrbitAnalyser_OrbitDescription_Supersynchronous = 超同步
    #Principia_OrbitAnalyser_OrbitDescription = <<2>><<1>>轨道  // <<1>>properties <<2>> primary.name
    #Principia_OrbitAnalyser_Elements_LowestAltitude = 最低轨道高度
    #Principia_OrbitAnalyser_Warning_Collision = 发生撞击
    #Principia_OrbitAnalyser_Warning_CollisionRisk = 可能发生撞击
    #Principia_OrbitAnalyser_Warning_Reentry = 发生再入
    #Principia_OrbitAnalyser_Elements_MeanElements = 平均轨道根数
    #Principia_OrbitAnalyser_Elements_SiderealPeriod = 经度平均周期
    #Principia_OrbitAnalyser_Elements_NodalPeriod = 纬度平均周期
    #Principia_OrbitAnalyser_Elements_AnomalisticPeriod = 近点平均周期
    #Principia_OrbitAnalyser_Elements_SemimajorAxis = 半长轴
    #Principia_OrbitAnalyser_Elements_Eccentricity = 离心率
    #Principia_OrbitAnalyser_Elements_Inclination = 轨道倾角
    #Principia_OrbitAnalyser_Elements_LongitudeOfAscendingNode = 升交点赤经
    #Principia_OrbitAnalyser_Elements_NodalPrecession = 升交点进动
    #Principia_OrbitAnalyser_Elements_ArgumentOfPeriapsis = 近地点幅角
    #Principia_OrbitAnalyser_Elements_MeanPeriapsisAltitude = 平均近地点高度
    #Principia_OrbitAnalyser_Elements_MeanApoapsisAltitude = 平均远地点高度
    #Principia_OrbitAnalyser_Recurrence_CapderouTriple = 周期性：<<1>>
    #Principia_OrbitAnalyser_Recurrence_AutoDetect = 自动检测
    #Principia_OrbitAnalyser_Recurrence_Cycle = 圈数
    #Principia_OrbitAnalyser_Recurrence_Cycle_RevolutionsEquals = 循环 \u003D
    #Principia_OrbitAnalyser_Recurrence_Cycle_Days = 天
    #Principia_OrbitAnalyser_Recurrence_Subcycle = 次循环
    #Principia_OrbitAnalyser_Recurrence_SubcycleLengthInDays = <<1>> 天
    #Principia_OrbitAnalyser_Recurrence_EquatorialShift = 赤道方向位移
    #Principia_OrbitAnalyser_Recurrence_GridInterval = 网格间隔
    #Principia_OrbitAnalyser_GroundTrack_LongitudesOfEquatorialCrossings = 赤经 #
    #Principia_OrbitAnalyser_GroundTrack_AscendingPass = 升交点
    #Principia_OrbitAnalyser_GroundTrack_DescendingPass = 降交点
    #Principia_OrbitAnalyser_MissionDuration = 分析长度
    #Principia_CurrentOrbitAnalyser_ToggleButton = 轨道分析...
    #Principia_CurrentOrbitAnalyser_ToggleButtonWithDescription = 分析：<<1>>...  // <<1>> orbit_description
    #Principia_CurrentOrbitAnalyser_Analysing = 轨道分析 <<1>>...  // <<1>> vessel name
    #Principia_PlannedOrbitAnalyser_ToggleButton = 分析最终轨迹...
    #Principia_PlannedOrbitAnalyser_ToggleButtonWithDescription = 最终轨道分析：<<1>>...  // <<1>> orbit_description
    #Principia_PlannedOrbitAnalyser_Analysing = 最终计划轨道分析 <<1>>...  // <<1>> predicted_vessel.vesselName

    // FlightPlanner
    #Principia_FlightPlan_PlanLength = 规划长度
    #Principia_FlightPlan_ToggleButton = 轨道规划器...
    #Principia_FlightPlan_Title = 轨道规划器
    #Principia_FlightPlan_Create = 创建轨道规划
    #Principia_FlightPlan_MaxSteps = 最大迭代步长：
    #Principia_FlightPlan_TotalΔv = 共计 Δv ：<<1>>
    #Principia_FlightPlan_Delete = 删除当前计划
    #Principia_FlightPlan_Rebase = 重置
    #Principia_FlightPlan_ManœuvreHeader = 节点 #<<1>>
    #Principia_FlightPlan_UpcomingManœuvre = 即将到来的节点 #<<1>>：
    #Principia_FlightPlan_IgnitionCountdown = 至点火时间 <<1>>
    #Principia_FlightPlan_OngoingManœuvre = 已经抵达的节点 #<<1>>：
    #Principia_FlightPlan_CutoffCountdown = 至关机时间 <<1>>
    #Principia_FlightPlan_ShowManœuvreOnNavball = 在导航球上显示
    #Principia_FlightPlan_WarpToManœuvre = 加速至节点
    #Principia_FlightPlan_Warning_AllManœuvresInThePast = 已通过所有的节点位置
    #Principia_FlightPlan_Coast = 停泊等待时间为 <<1>>  // <<1>> coast_duration
    #Principia_FlightPlan_CoastInOrbit = 停泊于 <<1>> 还需等待 <<2>>
    #Principia_FlightPlan_AddManœuvre = 添加节点
    #Principia_FlightPlan_StatusMessage_ChangeFlightPlan = 请更换轨道规划
    #Principia_FlightPlan_StatusMessage_FailedError = 计算失败，出现错误 <<1>> 错误信息 \"<<2>>\"  // <<1>> status_.error <<2>> status_.message
    #Principia_FlightPlan_StatusMessage_TimeOut = 在<<1>>之后  // <<1>> Timeout
    #Principia_FlightPlan_StatusMessage_MaxSteps = 积分器已达到最大步数<<1>>  // <<1>> Timeout
    #Principia_FlightPlan_StatusMessage_MaxSegment = 请增加“最大迭代步长”或避免与天体碰撞
    #Principia_FlightPlan_StatusMessage_Singularity = 积分器遇到奇点（可能是天体的中心）<<1>>  // <<1>> timeout
    #Principia_FlightPlan_StatusMessage_AvoidingCollision = 请避免与天体的碰撞
    #Principia_FlightPlan_StatusMessage_Infinite = 节点 #<<1>> 会产生无限或不确定的速度  // <<1>> Error Manœuvre
    #Principia_FlightPlan_StatusMessage_Adjust = 调整节点的持续时间 #<<1>>  // <<1>> Error Manœuvre
    #Principia_FlightPlan_StatusMessage_OutRange1 = 节点 #<<1>> 与 <<2>> 重叠 或者 <<3>>  // TODO(phl): Added <<3>> at a random place.
    #Principia_FlightPlan_StatusMessage_OutRange2 = 轨道规划的开始
    #Principia_FlightPlan_StatusMessage_OutRange3 = 节点 #<<1>>
    #Principia_FlightPlan_StatusMessage_OutRange4 = 轨道规划的最终
    #Principia_FlightPlan_StatusMessage_OutRange5 = 节点 #<<1>>
    #Principia_FlightPlan_StatusMessage_OutRange6 = <<1>>调整节点的初始时间或者持续时间 #<<2>>
    #Principia_FlightPlan_StatusMessage_OutRange7 = 延长轨道规划时间或
    #Principia_FlightPlan_StatusMessage_TooShort = 轨道规划时间太短
    #Principia_FlightPlan_StatusMessage_Increase = 增加轨道规划步长
    #Principia_FlightPlan_StatusMessage_CantRebase = 在执行节点期间无法重置轨道规划
    #Principia_FlightPlan_StatusMessage_WaitFinish = 移动节点位置或等待机动完成
    #Principia_FlightPlan_StatusMessage_Last = 无法绘制最后一个节点<<1>>，因为<<2>>；请尝试<<3>><<4>>
    #Principia_FlightPlan_StatusMessage_Last2 = 或者调节节点#<<1>>
    #Principia_FlightPlan_StatusMessage_Result = <<1>>；<<2>>。

    // BurnEditor
    #Principia_BurnEditor_ΔvTangent = 切向Δv
    #Principia_BurnEditor_ΔvNormal = 径向Δv
    #Principia_BurnEditor_ΔvBinormal = 法相Δv
    #Principia_BurnEditor_InitialTime = 时间
    #Principia_BurnEditor_ManœuvringFrame = 节点参考系
    #Principia_BurnEditor_Info_InconsistentFrames = 当前节点参考系与绘制参考系不同
    #Principia_BurnEditor_Delete = 删除
    #Principia_BurnEditor_ActiveEngines = 模拟引擎推力
    #Principia_BurnEditor_ActiveRCS = 模拟RCS推力
    #Principia_BurnEditor_InstantImpulse = 模拟瞬间冲量
    #Principia_BurnEditor_InertiallyFixed = 固定方向（自旋稳定）
    #Principia_BurnEditor_TimeBase_StartOfFlightPlan = 时基：轨道规划开始
    #Principia_BurnEditor_TimeBase_EndOfManœuvre = 时基：最终节点 #<<1>>  // <<1>> index
    #Principia_BurnEditor_Δv = 节点Δv：<<1>>
    #Principia_BurnEditor_Duration = 持续时间：<<1>>
    #Principia_BurnEditor_Warning_NoActiveEngines = 没用启用的引擎，自动切换为RCS模拟模式。
    #Principia_BurnEditor_Warning_NoActiveRCS = 没有启用的RCS，自动切换为瞬间冲量模拟模式。

    // Log
    #Principia_Logging_Info = 信息
    #Principia_Logging_Warning = 警告
    #Principia_Logging_Error = 错误
    #Principia_Logging_Fatal = 严重
  }
}<|MERGE_RESOLUTION|>--- conflicted
+++ resolved
@@ -1,94 +1,6 @@
 Localization {
   zh-cn {
 
-<<<<<<< HEAD
-        //Plugin Adapter
-        #Principia_PlottingFrame = 绘制参考系
-        
-        //Reference Frame selector
-        #Principia_ReferenceFrameSelector_Name_Target = <<1>>-目标不定参考系 //<<1>> selected vessel
-        #Principia_ReferenceFrameSelector_Name_BodyCentredNonRotating = <<1>>-惯性参考系 //<<1>> centred body name
-        #Principia_ReferenceFrameSelector_Name_BarycentricRotating = <<1>>-<<2>>-共同质心旋转参考系 //<<1>> centred body name <<2>> secondary body name
-        #Principia_ReferenceFrameSelector_Name_BodyCentredParentDirection = <<2>>-<<1>>-单质心旋转参考系 //<<1>> secondary body name <<2>>Centred body name
-        #Principia_ReferenceFrameSelector_Name_BodySurface = <<1>>-地表参考系 //centred body name(first word)
-        #Principia_ReferenceFrameSelector_ShortName_Target = Tgt LVLH@<<1>> //<<1>> selected vessel(first word)
-        #Principia_ReferenceFrameSelector_ShortName_BodyCentredNonRotating = <<1>>CI //<<1>> centred body name(first word)
-        #Principia_ReferenceFrameSelector_ShortName_BarycentricRotating = <<1>><<2>>B //<<1>>centred body name(first word) <<2>>secondary body name(first word)
-        #Principia_ReferenceFrameSelector_ShortName_BodyCentredParentDirection = <<1>>C<<2>>A // <<1>>centred body name(first word) <<2>>secondary body name(first word)
-        #Principia_ReferenceFrameSelector_ShortName_BodySurface = <<1>>C<<1>>F //<<1>>centred body name(first word)
-        #Principia_ReferenceFrameSelector_Description_Target = 以(<<2>>)为坐标原点, 绘制以(<<1>>)为参考的相对路径 //<<1>> Target vessel name <<2>> Centre body name
-        #Principia_ReferenceFrameSelector_Description_BodyCentredNonRotating =  以(<<1>>)为坐标原点的非旋转固定质心参考系,绘制相对于此质心的轨迹 //<<1>>centred body name
-        #Principia_ReferenceFrameSelector_Description_BarycentricRotating = 以(<<1>>-<<2>>)共同质心为坐标原点，参考系关于两者连线旋转，绘制相对于共同质心与此连线的轨迹 //<<1>> secondary body name <<2>> centred body name
-        #Principia_ReferenceFrameSelector_Description_BodyCentredParentDirection = 以(<<1>>)质心为坐标原点,参考系关于(<<1>>-<<2>>)连线旋转，绘制相对于(<<1>>)质心与此连线的轨迹 //<<1>> secondary body name <<2>> centred body name
-        #Principia_ReferenceFrameSelector_Description_BodySurface = 以(<<1>>)地表为固定参考,绘制相对于地表的轨迹 //<<1>>centred body name
-        #Principia_ReferenceFrameSelector_ReferencePlane_Centred =(<<1>>)的赤道面 //<<1>> centred body
-        #Principia_ReferenceFrameSelector_ReferencePlane_Secondary_Target = 选中的目标
-        #Principia_ReferenceFrameSelector_ReferencePlane = (<<1>>)的轨道环绕于<<2>> //<<1>> sencondary body <<2>>centred body  
-        #Principia_ReferenceFrameSelector_ToggleButton = <<1>>选择器(<<2>>)... //<<1>> plotting <<2>> selected frame
-        #Principia_ReferenceFrameSelector_Title = <<1>>选择器(<<2>>) //<<1>>plotting <<2>>selected frame
-        #Principia_ReferenceFrameSelector_TargetFrameSelected = 在导航求上以选中的目标为参考定义速度\n\n<<1>> //<<1>> describe when target selected
-        
-        
-        //Orbit Analyser
-        #Principia_OrbitAnalyser_Title = 轨道分析器
-        #Principia_OrbitAnalyser_Duration_GroundTrackCycles =  (<<1>>地面周期) //<<1>> ground_track_cycles.FormatN(0)
-        #Principia_OrbitAnalyser_Duration_Revolutions = <<1>> 经度平均时\n<<2>> 维度平均时<<3>>\n<<4>> 近点平均时 //<<3>>duration_in_ground_track_cycles
-        #Principia_OrbitAnalyser_Warning_NoElements =  无法确定轨道根数; 任务持续时间可能小于一次周期, 或者轨迹不在<<1>>重力影响范围. //<<1>> primary.NameWithArticle()
-        #Principia_OrbitAnalyser_Warning_NoPrimary = <<1>> 不在重力影响范围 <<2>> //<<2>>mission_duration.FormatDuration <<1>> vessel name
-        #Principia_OrbitAnalyser_AnalysisDescription = <<1>>的轨道相对于<<2>>在<<3>>:\n<<4>> //<<1>> vesselname <<2>> centre body <<3>> time <<4>> resault
-        #Principia_OrbitAnalyser_OrbitDescription_Circular = 圆形 
-        #Principia_OrbitAnalyser_OrbitDescription_HighlyElliptical = 大椭圆
-        #Principia_OrbitAnalyser_OrbitDescription_Equatorial = 赤道
-        #Principia_OrbitAnalyser_OrbitDescription_Polar = 极地
-        #Principia_OrbitAnalyser_OrbitDescription_Retrograde = 逆向
-        #Principia_OrbitAnalyser_OrbitDescription_Synchronous = 同步
-        #Principia_OrbitAnalyser_OrbitDescription_Stationary = 静止
-        #Principia_OrbitAnalyser_OrbitDescription_Semisynchronous = 半同步  // See, e.g., ITU-R-HDB-55 https://www.itu.int/pub/R-HDB-55.
-        #Principia_OrbitAnalyser_OrbitDescription =  <<2>><<1>>轨道 //<<1>>properties <<2>>primary.name
-        #Principia_OrbitAnalyser_Elements_LowestAltitude = 最低轨道高度
-        #Principia_OrbitAnalyser_Warning_Collision = 发生撞击
-        #Principia_OrbitAnalyser_Warning_CollisionRisk = 可能发生撞击
-        #Principia_OrbitAnalyser_Warning_Reentry = 发生再入
-        #Principia_OrbitAnalyser_Elements_MeanElements = 平均轨道根数
-        // The periods are mentioned in ITU-R V.573-5.
-        // See the definitions of H16 through H18.
-        #Principia_OrbitAnalyser_Elements_SiderealPeriod = 恒星周期
-        // See the definition of H14.
-        #Principia_OrbitAnalyser_Elements_NodalPeriod = 交点周期
-        // See the definition of H14.
-        #Principia_OrbitAnalyser_Elements_AnomalisticPeriod = 近点周期
-        #Principia_OrbitAnalyser_Elements_SemimajorAxis = 半长轴
-        #Principia_OrbitAnalyser_Elements_Eccentricity = 离心率
-        #Principia_OrbitAnalyser_Elements_Inclination = 轨道倾角
-        #Principia_OrbitAnalyser_Elements_LongitudeOfAscendingNode = 升交点赤经
-        #Principia_OrbitAnalyser_Elements_NodalPrecession = 升交点进动
-        #Principia_OrbitAnalyser_Elements_ArgumentOfPeriapsis = 近地点幅角
-        #Principia_OrbitAnalyser_Elements_MeanPeriapsisAltitude = 平均近地点高度
-        #Principia_OrbitAnalyser_Elements_MeanApoapsisAltitude = 平均远地点高度
-        // REMOVE BEFORE FLIGHT: citations.
-        #Principia_OrbitAnalyser_Recurrence_CapderouTriple = 轨道回归特性:<<1>>
-        #Principia_OrbitAnalyser_Recurrence_AutoDetect = 自动检测
-        // For the _Cycle* terminology see, e.g., [Zhō13], section 4.1:
-        //   回归周期为 7 天 13 圈.
-        #Principia_OrbitAnalyser_Recurrence_Cycle = 回归周期
-        #Principia_OrbitAnalyser_Recurrence_Cycle_RevolutionsEquals = 圈 =
-        #Principia_OrbitAnalyser_Recurrence_Cycle_Days = 天
-
-        #Principia_OrbitAnalyser_Recurrence_Subcycle = 次循环
-        #Principia_OrbitAnalyser_Recurrence_SubcycleLengthInDays = <<1>> 天
-        #Principia_OrbitAnalyser_Recurrence_EquatorialShift = 赤道方向位移
-        #Principia_OrbitAnalyser_Recurrence_GridInterval = 网格间隔
-        #Principia_OrbitAnalyser_GroundTrack_LongitudesOfEquatorialCrossings = 赤经. #
-        #Principia_OrbitAnalyser_GroundTrack_AscendingPass = 升交点
-        #Principia_OrbitAnalyser_GroundTrack_DescendingPass = 降交点
-        #Principia_OrbitAnalyser_MissionDuration = 分析长度
-        #Principia_CurrentOrbitAnalyser_ToggleButton = 轨道分析...
-        #Principia_CurrentOrbitAnalyser_ToggleButtonWithDescription = 分析: <<1>>...  //<<1>>orbit_description
-        #Principia_CurentOrbitAnalyser_Analysing = 轨道分析 <<1>>... //<<1>>orbit_description
-        #Principia_PlannedOrbitAnalyser_ToggleButton = 分析最终轨迹...
-        #Principia_PlannedOrbitAnalyser_ToggleButtonWithDescription = 最终轨道分析: <<1>>... //<<1>>orbit_description
-        #Principia_PlannedOrbitAnalyser_Analysing = 最终计划轨道分析 <<1>>... //<<1>>predicted_vessel.vesselName
-=======
     // MainWindow
     #Principia_MainWindow_PluginNotStarted = 多体没有正确启动
     // <<1>> next_release_lunation_number <<2>> next release name
@@ -119,7 +31,6 @@
     #Principia_DiscreteSelector_Min = 已最小
     #Principia_DiscreteSelector_Max = 已最大
     #Principia_MainWindow_HistoryLength = 最大历史长度
->>>>>>> 9504014f
 
     // PrincipiaPluginAdapter
     #Principia_PlottingFrame = 绘制参考系
@@ -163,18 +74,20 @@
     #Principia_OrbitAnalyser_OrbitDescription_Retrograde = 逆向
     #Principia_OrbitAnalyser_OrbitDescription_Synchronous = 同步
     #Principia_OrbitAnalyser_OrbitDescription_Stationary = 静止
-    #Principia_OrbitAnalyser_OrbitDescription_Semisynchronous = 中同步
-    #Principia_OrbitAnalyser_OrbitDescription_Subsynchronous = 次同步
-    #Principia_OrbitAnalyser_OrbitDescription_Supersynchronous = 超同步
+    #Principia_OrbitAnalyser_OrbitDescription_Semisynchronous = 半同步  // See, e.g., ITU-R-HDB-55 https://www.itu.int/pub/R-HDB-55.
     #Principia_OrbitAnalyser_OrbitDescription = <<2>><<1>>轨道  // <<1>>properties <<2>> primary.name
     #Principia_OrbitAnalyser_Elements_LowestAltitude = 最低轨道高度
     #Principia_OrbitAnalyser_Warning_Collision = 发生撞击
     #Principia_OrbitAnalyser_Warning_CollisionRisk = 可能发生撞击
     #Principia_OrbitAnalyser_Warning_Reentry = 发生再入
     #Principia_OrbitAnalyser_Elements_MeanElements = 平均轨道根数
-    #Principia_OrbitAnalyser_Elements_SiderealPeriod = 经度平均周期
-    #Principia_OrbitAnalyser_Elements_NodalPeriod = 纬度平均周期
-    #Principia_OrbitAnalyser_Elements_AnomalisticPeriod = 近点平均周期
+    // The periods are mentioned in ITU-R V.573-5.
+    // See the definitions of H16 through H18.
+    #Principia_OrbitAnalyser_Elements_SiderealPeriod = 恒星周期
+    // See the definition of H14.
+    #Principia_OrbitAnalyser_Elements_NodalPeriod = 交点周期
+    // See the definition of H14.
+    #Principia_OrbitAnalyser_Elements_AnomalisticPeriod = 近点周期
     #Principia_OrbitAnalyser_Elements_SemimajorAxis = 半长轴
     #Principia_OrbitAnalyser_Elements_Eccentricity = 离心率
     #Principia_OrbitAnalyser_Elements_Inclination = 轨道倾角
@@ -183,11 +96,15 @@
     #Principia_OrbitAnalyser_Elements_ArgumentOfPeriapsis = 近地点幅角
     #Principia_OrbitAnalyser_Elements_MeanPeriapsisAltitude = 平均近地点高度
     #Principia_OrbitAnalyser_Elements_MeanApoapsisAltitude = 平均远地点高度
-    #Principia_OrbitAnalyser_Recurrence_CapderouTriple = 周期性：<<1>>
+    // REMOVE BEFORE FLIGHT: citations.
+    #Principia_OrbitAnalyser_Recurrence_CapderouTriple = 轨道回归特性：<<1>>
     #Principia_OrbitAnalyser_Recurrence_AutoDetect = 自动检测
-    #Principia_OrbitAnalyser_Recurrence_Cycle = 圈数
-    #Principia_OrbitAnalyser_Recurrence_Cycle_RevolutionsEquals = 循环 \u003D
+    // For the _Cycle* terminology see, e.g., [Zhō13], section 4.1:
+    //   回归周期为 7 天 13 圈.
+    #Principia_OrbitAnalyser_Recurrence_Cycle = 回归周期
+    #Principia_OrbitAnalyser_Recurrence_Cycle_RevolutionsEquals = 圈 \u003D
     #Principia_OrbitAnalyser_Recurrence_Cycle_Days = 天
+
     #Principia_OrbitAnalyser_Recurrence_Subcycle = 次循环
     #Principia_OrbitAnalyser_Recurrence_SubcycleLengthInDays = <<1>> 天
     #Principia_OrbitAnalyser_Recurrence_EquatorialShift = 赤道方向位移
