﻿using System;
using System.Collections.Generic;
using System.Globalization;
using System.Linq;
using System.Text;
using System.Text.RegularExpressions;


namespace principia {
namespace ksp_plugin_adapter {

class FlightPlanner : SupervisedWindowRenderer {
  public FlightPlanner(PrincipiaPluginAdapter adapter) : base(adapter) {
    adapter_ = adapter;
    final_time_ = new DifferentialSlider(
                      label            : "Plan length",
                      unit             : null,
                      log10_lower_rate : log10_time_lower_rate,
                      log10_upper_rate : log10_time_upper_rate,
                      min_value        : 10,
                      max_value        : double.PositiveInfinity,
                      formatter        : FormatPlanLength,
                      parser           : TryParsePlanLength);
  }

  public void RenderButton() {
    if (UnityEngine.GUILayout.Button("Flight plan...")) {
      Toggle();
    }
    // Override the state of the toggle if there is no active vessel.
    string vessel_guid = vessel_?.id.ToString();
    if (vessel_guid == null || !plugin.HasVessel(vessel_guid)) {
      Hide();
      vessel_ = FlightGlobals.ActiveVessel;
    }
  }

  public bool show_guidance { get => show_guidance_; }

  public override void Load(ConfigNode node) {
    base.Load(node);

    String show_guidance_value =
        node.GetAtMostOneValue("show_guidance");
    if (show_guidance_value != null) {
      show_guidance_ = Convert.ToBoolean(show_guidance_value);
    }
  }

  public override void Save(ConfigNode node) {
    base.Save(node);

    node.SetValue("show_guidance",
                  show_guidance_,
                  createIfNotFound : true);
  }

  protected override String Title => "Flight plan";

  protected override void RenderWindow(int window_id) {
    // We must ensure that the GUI elements don't change between Layout and
    // Repaint.  This means that any state change must occur before Layout or
    // after Repaint.  This if statement implements the former.  It updates the
    // vessel and the editors to reflect the current state of the plugin and
    // then proceeds with the UI code.
    if (UnityEngine.Event.current.type == UnityEngine.EventType.Layout) {
      UpdateVesselAndBurnEditors();
    }

    // The UI code proper, executed identically for Layout and Repaint.  We
    // can freely change the state in events like clicks (e.g., in if statements
    // for buttons) as these don't happen between Layout and Repaint.
    string vessel_guid = vessel_?.id.ToString();
    if (vessel_guid == null || !plugin.HasVessel(vessel_guid)) {
      return;
    }

    if (plugin.FlightPlanExists(vessel_guid)) {
      RenderFlightPlan(vessel_guid);
    } else if (UnityEngine.GUILayout.Button("Create flight plan")) {
      plugin.FlightPlanCreate(vessel_guid,
                              plugin.CurrentTime() + 1000,
                              vessel_.GetTotalMass());
      final_time_.value = plugin.FlightPlanGetDesiredFinalTime(vessel_guid);
      Shrink();
    }
    UnityEngine.GUI.DragWindow();
  }

  private void UpdateVesselAndBurnEditors() {
    {
      string vessel_guid = vessel_?.id.ToString();
      if (vessel_guid == null ||
          vessel_ != FlightGlobals.ActiveVessel ||
          !plugin.HasVessel(vessel_guid) ||
          !plugin.FlightPlanExists(vessel_guid) ||
          plugin.FlightPlanNumberOfManoeuvres(vessel_guid) !=
              burn_editors_?.Count) {
        if (burn_editors_ != null) {
          foreach (BurnEditor editor in burn_editors_) {
            editor.Close();
          }
          burn_editors_ = null;
        }
        vessel_ = FlightGlobals.ActiveVessel;
      }
    }

    if (burn_editors_ == null) {
      string vessel_guid = vessel_?.id.ToString();
      if (vessel_guid != null &&
          plugin.HasVessel(vessel_guid) &&
          plugin.FlightPlanExists(vessel_guid)) {
        burn_editors_ = new List<BurnEditor>();
        for (int i = 0;
              i < plugin.FlightPlanNumberOfManoeuvres(vessel_guid);
              ++i) {
          // Dummy initial time, we call |Reset| immediately afterwards.
          final_time_.value =
              plugin.FlightPlanGetDesiredFinalTime(vessel_guid);
          burn_editors_.Add(
              new BurnEditor(adapter_,
                             vessel_,
                             initial_time  : 0,
                             index         : burn_editors_.Count,
                             previous_burn : burn_editors_.LastOrDefault()));
          burn_editors_.Last().Reset(
              plugin.FlightPlanGetManoeuvre(vessel_guid, i));
        }
      }
    }

    if (burn_editors_ != null) {
      string vessel_guid = vessel_?.id.ToString();
      double current_time = plugin.CurrentTime();
      first_future_manoeuvre_ = null;
      for (int i = 0; i < burn_editors_.Count; ++i) {
        NavigationManoeuvre manoeuvre =
            plugin.FlightPlanGetManoeuvre(vessel_guid, i);
        if (current_time < manoeuvre.final_time) {
          first_future_manoeuvre_ = i;
          break;
        }
      }
    }
  }

  private void RenderFlightPlan(string vessel_guid) {
    using (new UnityEngine.GUILayout.VerticalScope()) {
      if (final_time_.Render(enabled : true)) {
        plugin.FlightPlanSetDesiredFinalTime(vessel_guid,
                                              final_time_.value);
        final_time_.value =
            plugin.FlightPlanGetDesiredFinalTime(vessel_guid);
      }
      double actual_final_time =
          plugin.FlightPlanGetActualFinalTime(vessel_guid);

      FlightPlanAdaptiveStepParameters parameters =
          plugin.FlightPlanGetAdaptiveStepParameters(vessel_guid);

      using (new UnityEngine.GUILayout.HorizontalScope()) {
        using (new UnityEngine.GUILayout.HorizontalScope()) {
          UnityEngine.GUILayout.Label("Max. steps per segment:",
                                      GUILayoutWidth(6));
          const int factor = 4;
          if (parameters.max_steps <= 100) {
            UnityEngine.GUILayout.Button("min");
          } else if (UnityEngine.GUILayout.Button("-")) {
            parameters.max_steps /= factor;
            plugin.FlightPlanSetAdaptiveStepParameters(vessel_guid,
                                                       parameters);
          }
          UnityEngine.GUILayout.TextArea(parameters.max_steps.ToString(),
                                          GUILayoutWidth(3));
          if (parameters.max_steps >= Int64.MaxValue / factor) {
            UnityEngine.GUILayout.Button("max");
          } else if (UnityEngine.GUILayout.Button("+")) {
            parameters.max_steps *= factor;
            plugin.FlightPlanSetAdaptiveStepParameters(vessel_guid,
                                                       parameters);
          }
        }
        using (new UnityEngine.GUILayout.HorizontalScope()) {
          UnityEngine.GUILayout.Label("Tolerance:",
                                      GUILayoutWidth(3));
          if (parameters.length_integration_tolerance <= 1e-6) {
            UnityEngine.GUILayout.Button("min");
          } else if (UnityEngine.GUILayout.Button("-")) {
            parameters.length_integration_tolerance /= 2;
            parameters.speed_integration_tolerance /= 2;
            plugin.FlightPlanSetAdaptiveStepParameters(vessel_guid,
                                                       parameters);
          }
          UnityEngine.GUILayout.TextArea(
              parameters.length_integration_tolerance.ToString("0.0e0") + " m",
              GUILayoutWidth(3));
          if (parameters.length_integration_tolerance >= 1e6) {
            UnityEngine.GUILayout.Button("max");
          } else if (UnityEngine.GUILayout.Button("+")) {
            parameters.length_integration_tolerance *= 2;
            parameters.speed_integration_tolerance *= 2;
            plugin.FlightPlanSetAdaptiveStepParameters(vessel_guid,
                                                       parameters);
          }
        }
      }

      double Δv = (from burn_editor in burn_editors_
                   select burn_editor.Δv()).Sum();
      UnityEngine.GUILayout.Label(
          "Total Δv : " + Δv.ToString("0.000") + " m/s");

      string message = "";
      if (final_time_.value != actual_final_time) {
        message = "Timed out after " +
                  FormatPositiveTimeSpan(TimeSpan.FromSeconds(
                      actual_final_time -
                      plugin.FlightPlanGetInitialTime(vessel_guid)));
      }
      UnityEngine.GUILayout.Label(
          message, Style.Warning(UnityEngine.GUI.skin.label));

      if (burn_editors_.Count == 0 &&
          UnityEngine.GUILayout.Button("Delete flight plan")) {
        plugin.FlightPlanDelete(vessel_guid);
        Shrink();
        // The state change will happen the next time we go through OnGUI.
      } else {
        if (burn_editors_.Count > 0) {
          RenderUpcomingEvents();
        }
        for (int i = 0; i < burn_editors_.Count - 1; ++i) {
          Style.HorizontalLine();
          burn_editors_[i].Render(header: "Manœuvre #" + (i + 1),
                                  enabled : false);
        }
        if (burn_editors_.Count > 0) {
          Style.HorizontalLine();
          BurnEditor last_burn = burn_editors_.Last();
          if (last_burn.Render(header            : "Editing manœuvre #" +
                                                   (burn_editors_.Count),
                               enabled           : true,
                               actual_final_time : actual_final_time)) {
            plugin.FlightPlanReplaceLast(vessel_guid, last_burn.Burn());
            last_burn.Reset(
                plugin.FlightPlanGetManoeuvre(vessel_guid,
                                              burn_editors_.Count - 1));
          }
          if (UnityEngine.GUILayout.Button(
                  "Delete last manœuvre",
                  UnityEngine.GUILayout.ExpandWidth(true))) {
            plugin.FlightPlanRemoveLast(vessel_guid);
            burn_editors_.Last().Close();
            burn_editors_.RemoveAt(burn_editors_.Count - 1);
            Shrink();
          }
        }
        if (UnityEngine.GUILayout.Button(
                "Add manœuvre",
                UnityEngine.GUILayout.ExpandWidth(true))) {
          double initial_time;
          if (burn_editors_.Count == 0) {
            initial_time = plugin.CurrentTime() + 60;
          } else {
            initial_time = plugin.FlightPlanGetManoeuvre(
                               vessel_guid,
                               burn_editors_.Count - 1).final_time + 60;
          }
          var editor =
              new BurnEditor(adapter_,
                             vessel_,
                             initial_time,
                             index         : burn_editors_.Count,
                             previous_burn : burn_editors_.LastOrDefault());
          Burn candidate_burn = editor.Burn();
          bool inserted = plugin.FlightPlanAppend(vessel_guid,
                                                  candidate_burn);
          if (inserted) {
            editor.Reset(plugin.FlightPlanGetManoeuvre(
                vessel_guid, burn_editors_.Count));
            burn_editors_.Add(editor);
          }
          Shrink();
        }
      }
    }
  }

  private void RenderUpcomingEvents() {
    string vessel_guid = vessel_.id.ToString();
<<<<<<< HEAD
    double current_time = plugin_.CurrentTime();
=======
    double current_time = plugin.CurrentTime();
    bool should_clear_guidance = true;
>>>>>>> 0213c4b2

    Style.HorizontalLine();
    if (first_future_manoeuvre_.HasValue) {
      int first_future_manoeuvre = first_future_manoeuvre_.Value;
      NavigationManoeuvre manoeuvre =
          plugin.FlightPlanGetManoeuvre(vessel_guid, first_future_manoeuvre);
      if (manoeuvre.burn.initial_time > current_time) {
        using (new UnityEngine.GUILayout.HorizontalScope()) {
          UnityEngine.GUILayout.Label("Upcoming manœuvre #" +
                                      (first_future_manoeuvre + 1) + ":");
          UnityEngine.GUILayout.Label(
              "Ignition " + FormatTimeSpan(TimeSpan.FromSeconds(
                                current_time - manoeuvre.burn.initial_time)),
              style : Style.RightAligned(UnityEngine.GUI.skin.label));
        }
      } else {
        using (new UnityEngine.GUILayout.HorizontalScope()) {
          UnityEngine.GUILayout.Label("Ongoing manœuvre #" +
                                      (first_future_manoeuvre + 1) + ":");
          UnityEngine.GUILayout.Label(
              "Cutoff " + FormatTimeSpan(TimeSpan.FromSeconds(
                              current_time - manoeuvre.final_time)),
              style : Style.RightAligned(UnityEngine.GUI.skin.label));
        }
      }
      // In career mode, the patched conic solver may be null.  In that case
      // we do not offer the option of showing the manœuvre on the navball,
      // even though the flight planner is still available to plan it.
      // TODO(egg): We may want to consider setting the burn vector directly
      // rather than going through the solver.
      if (vessel_.patchedConicSolver != null) {
        using (new UnityEngine.GUILayout.HorizontalScope()) {
          show_guidance_ =
              UnityEngine.GUILayout.Toggle(show_guidance_, "Show on navball");
          if (UnityEngine.GUILayout.Button("Warp to manœuvre")) {
            TimeWarp.fetch.WarpTo(manoeuvre.burn.initial_time - 60);
          }
        }
      }
    } else {
      // Reserve some space to avoid the UI changing shape if we have
      // nothing to say.
      UnityEngine.GUILayout.Label("All manœuvres are in the past",
                                  Style.Warning(UnityEngine.GUI.skin.label));
      UnityEngine.GUILayout.Space(Width(1));
    }
<<<<<<< HEAD
=======

    if (should_clear_guidance && guidance_node_ != null) {
      guidance_node_.RemoveSelf();
      guidance_node_ = null;
    }
  }

  // Returns true iff the guidance node should be cleared.
  internal bool ShowGuidance(NavigationManoeuvre manoeuvre,
                             int manoeuvre_index) {
    string vessel_guid = vessel_.id.ToString();
    XYZ guidance = plugin.FlightPlanGetGuidance(vessel_guid, manoeuvre_index);
    if (show_guidance_ &&
        !double.IsNaN(guidance.x + guidance.y + guidance.z)) {
      if (guidance_node_ == null ||
          !vessel_.patchedConicSolver.maneuverNodes.Contains(
              guidance_node_)) {
        while (vessel_.patchedConicSolver.maneuverNodes.Count > 0) {
          vessel_.patchedConicSolver.maneuverNodes.Last().RemoveSelf();
        }
        guidance_node_ = vessel_.patchedConicSolver.AddManeuverNode(
            manoeuvre.burn.initial_time);
      } else if (vessel_.patchedConicSolver.maneuverNodes.Count > 1) {
        while (vessel_.patchedConicSolver.maneuverNodes.Count > 1) {
          if (vessel_.patchedConicSolver.maneuverNodes.First() ==
              guidance_node_) {
            vessel_.patchedConicSolver.maneuverNodes.Last().RemoveSelf();
          } else {
            vessel_.patchedConicSolver.maneuverNodes.First().RemoveSelf();
          }
        }
      }
      var stock_orbit = guidance_node_.patch;
      Vector3d stock_velocity_at_node_time =
          stock_orbit.getOrbitalVelocityAtUT(
                            manoeuvre.burn.initial_time).xzy;
      Vector3d stock_displacement_from_parent_at_node_time =
          stock_orbit.getRelativePositionAtUT(
                            manoeuvre.burn.initial_time).xzy;
      UnityEngine.Quaternion stock_frenet_frame_to_world =
          UnityEngine.Quaternion.LookRotation(
              stock_velocity_at_node_time,
              Vector3d.Cross(
                  stock_velocity_at_node_time,
                  stock_displacement_from_parent_at_node_time));
      guidance_node_.DeltaV =
          ((Vector3d)manoeuvre.burn.delta_v).magnitude *
          (Vector3d)(UnityEngine.Quaternion.Inverse(
                          stock_frenet_frame_to_world) *
                      (Vector3d)guidance);
      guidance_node_.UT = manoeuvre.burn.initial_time;
      vessel_.patchedConicSolver.UpdateFlightPlan();
      return false;
    }
    return true;
>>>>>>> 0213c4b2
  }

  internal static string FormatPositiveTimeSpan (TimeSpan span) {
    return (GameSettings.KERBIN_TIME
                ? (span.Days * 4 + span.Hours / 6).ToString("0000;0000") +
                      " d6 " + (span.Hours % 6).ToString("0;0") + " h "
                : span.Days.ToString("000;000") + " d " +
                      span.Hours.ToString("00;00") + " h ") +
           span.Minutes.ToString("00;00") + " min " +
           (span.Seconds + span.Milliseconds / 1000m).ToString("00.0;00.0") +
           " s";
  }

  internal static string FormatTimeSpan (TimeSpan span) {
    return span.Ticks.ToString("+;-") + FormatPositiveTimeSpan(span);
  }

  internal static bool TryParseTimeSpan(string str, out TimeSpan value) {
    value = TimeSpan.Zero;
    // Using a technology that is customarily used to parse HTML.
    string pattern = @"^([-+]?)\s*(\d+)\s*"+
                     (GameSettings.KERBIN_TIME ? "d6" : "d") +
                     @"\s*(\d+)\s*h\s*(\d+)\s*min\s*([0-9.,']+)\s*s$";
    Regex regex = new Regex(pattern);
    var match = Regex.Match(str, pattern);
    if (!match.Success) {
      return false;
    }
    string sign = match.Groups[1].Value;
    string days = match.Groups[2].Value;
    string hours = match.Groups[3].Value;
    string minutes = match.Groups[4].Value;
    string seconds = match.Groups[5].Value;
    if (!Int32.TryParse(days, out int d) ||
        !Int32.TryParse(hours, out int h) ||
        !Int32.TryParse(minutes, out int min) ||
        !Double.TryParse(seconds.Replace(',', '.'),
                         NumberStyles.AllowDecimalPoint |
                         NumberStyles.AllowThousands,
                         Culture.culture.NumberFormat,
                         out double s)) {
      return false;
    }
    value = TimeSpan.FromDays((double)d / (GameSettings.KERBIN_TIME ? 4 : 1)) +
            TimeSpan.FromHours(h) +
            TimeSpan.FromMinutes(min) +
            TimeSpan.FromSeconds(s);
    if (sign.Length > 0 && sign[0] == '-') {
      value = value.Negate();
    }
    return true;
  }

  internal string FormatPlanLength(double value) {
    return FormatPositiveTimeSpan(TimeSpan.FromSeconds(
               value -
               plugin.FlightPlanGetInitialTime(vessel_.id.ToString())));
  }

  internal bool TryParsePlanLength(string str, out double value) {
    value = 0;
    TimeSpan ts;
    if (!TryParseTimeSpan(str, out ts)) {
      return false;
    }
    value = ts.TotalSeconds +
            plugin.FlightPlanGetInitialTime(vessel_.id.ToString());
    return true;
  }

  private IntPtr plugin => adapter_.Plugin();

  private readonly PrincipiaPluginAdapter adapter_;
  private Vessel vessel_;
  private List<BurnEditor> burn_editors_;
  private DifferentialSlider final_time_;
  private int? first_future_manoeuvre_;

  public bool show_guidance_ = false;
  
  private const double log10_time_lower_rate = 0.0;
  private const double log10_time_upper_rate = 7.0;
}

}  // namespace ksp_plugin_adapter
}  // namespace principia<|MERGE_RESOLUTION|>--- conflicted
+++ resolved
@@ -289,12 +289,7 @@
 
   private void RenderUpcomingEvents() {
     string vessel_guid = vessel_.id.ToString();
-<<<<<<< HEAD
-    double current_time = plugin_.CurrentTime();
-=======
     double current_time = plugin.CurrentTime();
-    bool should_clear_guidance = true;
->>>>>>> 0213c4b2
 
     Style.HorizontalLine();
     if (first_future_manoeuvre_.HasValue) {
@@ -341,64 +336,6 @@
                                   Style.Warning(UnityEngine.GUI.skin.label));
       UnityEngine.GUILayout.Space(Width(1));
     }
-<<<<<<< HEAD
-=======
-
-    if (should_clear_guidance && guidance_node_ != null) {
-      guidance_node_.RemoveSelf();
-      guidance_node_ = null;
-    }
-  }
-
-  // Returns true iff the guidance node should be cleared.
-  internal bool ShowGuidance(NavigationManoeuvre manoeuvre,
-                             int manoeuvre_index) {
-    string vessel_guid = vessel_.id.ToString();
-    XYZ guidance = plugin.FlightPlanGetGuidance(vessel_guid, manoeuvre_index);
-    if (show_guidance_ &&
-        !double.IsNaN(guidance.x + guidance.y + guidance.z)) {
-      if (guidance_node_ == null ||
-          !vessel_.patchedConicSolver.maneuverNodes.Contains(
-              guidance_node_)) {
-        while (vessel_.patchedConicSolver.maneuverNodes.Count > 0) {
-          vessel_.patchedConicSolver.maneuverNodes.Last().RemoveSelf();
-        }
-        guidance_node_ = vessel_.patchedConicSolver.AddManeuverNode(
-            manoeuvre.burn.initial_time);
-      } else if (vessel_.patchedConicSolver.maneuverNodes.Count > 1) {
-        while (vessel_.patchedConicSolver.maneuverNodes.Count > 1) {
-          if (vessel_.patchedConicSolver.maneuverNodes.First() ==
-              guidance_node_) {
-            vessel_.patchedConicSolver.maneuverNodes.Last().RemoveSelf();
-          } else {
-            vessel_.patchedConicSolver.maneuverNodes.First().RemoveSelf();
-          }
-        }
-      }
-      var stock_orbit = guidance_node_.patch;
-      Vector3d stock_velocity_at_node_time =
-          stock_orbit.getOrbitalVelocityAtUT(
-                            manoeuvre.burn.initial_time).xzy;
-      Vector3d stock_displacement_from_parent_at_node_time =
-          stock_orbit.getRelativePositionAtUT(
-                            manoeuvre.burn.initial_time).xzy;
-      UnityEngine.Quaternion stock_frenet_frame_to_world =
-          UnityEngine.Quaternion.LookRotation(
-              stock_velocity_at_node_time,
-              Vector3d.Cross(
-                  stock_velocity_at_node_time,
-                  stock_displacement_from_parent_at_node_time));
-      guidance_node_.DeltaV =
-          ((Vector3d)manoeuvre.burn.delta_v).magnitude *
-          (Vector3d)(UnityEngine.Quaternion.Inverse(
-                          stock_frenet_frame_to_world) *
-                      (Vector3d)guidance);
-      guidance_node_.UT = manoeuvre.burn.initial_time;
-      vessel_.patchedConicSolver.UpdateFlightPlan();
-      return false;
-    }
-    return true;
->>>>>>> 0213c4b2
   }
 
   internal static string FormatPositiveTimeSpan (TimeSpan span) {
@@ -477,7 +414,7 @@
   private DifferentialSlider final_time_;
   private int? first_future_manoeuvre_;
 
-  public bool show_guidance_ = false;
+  private bool show_guidance_ = false;
   
   private const double log10_time_lower_rate = 0.0;
   private const double log10_time_upper_rate = 7.0;
