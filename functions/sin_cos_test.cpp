--- conflicted
+++ resolved
@@ -193,12 +193,7 @@
               AlmostEquals(-4.687165924254627611122582801963884e-19, 0));
 }
 
-<<<<<<< HEAD
 #endif
 
-}  // namespace _sin_cos
-}  // namespace numerics
-=======
 }  // namespace functions_test
->>>>>>> 6aba3df5
 }  // namespace principia