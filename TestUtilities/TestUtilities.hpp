--- conflicted
+++ resolved
@@ -14,22 +14,7 @@
 void LogLine(std::wstring const& message);
 
 // The Microsoft equivalent only takes a wchar_t*.
-<<<<<<< HEAD
-void AssertFalse(bool const test, std::wstring const& message = L"") {
-  Microsoft::VisualStudio::CppUnitTestFramework::Assert::IsFalse(
-      test,
-      message.c_str());
-}
-
-// The Microsoft equivalent only takes a wchar_t*.
-void AssertTrue(bool const test, std::wstring const& message = L"") {
-  Microsoft::VisualStudio::CppUnitTestFramework::Assert::IsTrue(
-      test,
-      message.c_str());
-}
-=======
 void AssertTrue(bool const test, std::wstring const& message = L"");
->>>>>>> a4f4da8c
 
 // The Microsoft equivalent supports errors only for double.
 template<typename ValueType, typename ErrorType>
