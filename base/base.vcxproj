﻿<?xml version="1.0" encoding="utf-8"?>
<Project DefaultTargets="Build" ToolsVersion="14.0" xmlns="http://schemas.microsoft.com/developer/msbuild/2003">
  <ItemGroup Label="ProjectConfigurations">
    <ProjectConfiguration Include="Debug|Win32">
      <Configuration>Debug</Configuration>
      <Platform>Win32</Platform>
    </ProjectConfiguration>
    <ProjectConfiguration Include="Debug|x64">
      <Configuration>Debug</Configuration>
      <Platform>x64</Platform>
    </ProjectConfiguration>
    <ProjectConfiguration Include="Release_LLVM|Win32">
      <Configuration>Release_LLVM</Configuration>
      <Platform>Win32</Platform>
    </ProjectConfiguration>
    <ProjectConfiguration Include="Release_LLVM|x64">
      <Configuration>Release_LLVM</Configuration>
      <Platform>x64</Platform>
    </ProjectConfiguration>
    <ProjectConfiguration Include="Release|Win32">
      <Configuration>Release</Configuration>
      <Platform>Win32</Platform>
    </ProjectConfiguration>
    <ProjectConfiguration Include="Release|x64">
      <Configuration>Release</Configuration>
      <Platform>x64</Platform>
    </ProjectConfiguration>
  </ItemGroup>
  <PropertyGroup Label="Globals">
    <ProjectGuid>{7E7CC89A-FC65-409C-A975-9C3A6A50786B}</ProjectGuid>
    <RootNamespace>base</RootNamespace>
  </PropertyGroup>
  <Import Project="$(VCTargetsPath)\Microsoft.Cpp.Default.props" />
  <PropertyGroup Condition="'$(Configuration)|$(Platform)'=='Debug|Win32'" Label="Configuration">
    <ConfigurationType>Application</ConfigurationType>
    <UseDebugLibraries>true</UseDebugLibraries>
    <PlatformToolset>v140</PlatformToolset>
    <CharacterSet>MultiByte</CharacterSet>
  </PropertyGroup>
  <PropertyGroup Condition="'$(Configuration)|$(Platform)'=='Debug|x64'" Label="Configuration">
    <ConfigurationType>Application</ConfigurationType>
    <UseDebugLibraries>true</UseDebugLibraries>
    <PlatformToolset>v140</PlatformToolset>
    <CharacterSet>MultiByte</CharacterSet>
  </PropertyGroup>
  <PropertyGroup Condition="'$(Configuration)|$(Platform)'=='Release|Win32'" Label="Configuration">
    <ConfigurationType>Application</ConfigurationType>
    <UseDebugLibraries>false</UseDebugLibraries>
    <PlatformToolset>v140</PlatformToolset>
    <WholeProgramOptimization>true</WholeProgramOptimization>
    <CharacterSet>MultiByte</CharacterSet>
  </PropertyGroup>
  <PropertyGroup Condition="'$(Configuration)|$(Platform)'=='Release|x64'" Label="Configuration">
    <ConfigurationType>Application</ConfigurationType>
    <UseDebugLibraries>false</UseDebugLibraries>
    <PlatformToolset>v140</PlatformToolset>
    <WholeProgramOptimization>true</WholeProgramOptimization>
    <CharacterSet>MultiByte</CharacterSet>
  </PropertyGroup>
  <PropertyGroup Condition="'$(Configuration)|$(Platform)'=='Release_LLVM|Win32'" Label="Configuration">
    <ConfigurationType>Application</ConfigurationType>
    <UseDebugLibraries>false</UseDebugLibraries>
    <PlatformToolset>LLVM-vs2014</PlatformToolset>
    <WholeProgramOptimization>true</WholeProgramOptimization>
    <CharacterSet>MultiByte</CharacterSet>
  </PropertyGroup>
  <PropertyGroup Condition="'$(Configuration)|$(Platform)'=='Release_LLVM|x64'" Label="Configuration">
    <ConfigurationType>Application</ConfigurationType>
    <UseDebugLibraries>false</UseDebugLibraries>
    <PlatformToolset>LLVM-vs2014</PlatformToolset>
    <WholeProgramOptimization>true</WholeProgramOptimization>
    <CharacterSet>MultiByte</CharacterSet>
  </PropertyGroup>
  <Import Project="$(VCTargetsPath)\Microsoft.Cpp.props" />
  <ImportGroup Label="ExtensionSettings">
  </ImportGroup>
  <ImportGroup Label="PropertySheets" Condition="'$(Configuration)|$(Platform)'=='Debug|Win32'">
    <Import Project="$(UserRootDir)\Microsoft.Cpp.$(Platform).user.props" Condition="exists('$(UserRootDir)\Microsoft.Cpp.$(Platform).user.props')" Label="LocalAppDataPlatform" />
    <Import Project="..\warnings_as_errors.props" />
    <Import Project="..\third_party_optional.props" />
    <Import Project="..\suppress_useless_warnings.props" />
    <Import Project="..\profiling.props" />
    <Import Project="..\include_solution.props" />
    <Import Project="..\..\Google\protobuf\vsprojects\portability_macros.props" />
    <Import Project="..\google_protobuf.props" />
    <Import Project="..\..\Google\googletest\msvc\portability_macros.props" />
    <Import Project="..\google_googletest.props" />
    <Import Project="..\google_googlemock_main.props" />
    <Import Project="..\..\Google\glog\vsprojects\static_linking.props" />
    <Import Project="..\..\Google\glog\vsprojects\portability_macros.props" />
    <Import Project="..\google_glog.props" />
    <Import Project="..\generate_version_header.props" />
  </ImportGroup>
  <ImportGroup Condition="'$(Configuration)|$(Platform)'=='Debug|x64'" Label="PropertySheets">
    <Import Project="$(UserRootDir)\Microsoft.Cpp.$(Platform).user.props" Condition="exists('$(UserRootDir)\Microsoft.Cpp.$(Platform).user.props')" Label="LocalAppDataPlatform" />
    <Import Project="..\warnings_as_errors.props" />
    <Import Project="..\third_party_optional.props" />
    <Import Project="..\suppress_useless_warnings.props" />
    <Import Project="..\profiling.props" />
    <Import Project="..\include_solution.props" />
    <Import Project="..\..\Google\protobuf\vsprojects\portability_macros.props" />
    <Import Project="..\google_protobuf.props" />
    <Import Project="..\..\Google\googletest\msvc\portability_macros.props" />
    <Import Project="..\google_googletest.props" />
    <Import Project="..\google_googlemock_main.props" />
    <Import Project="..\..\Google\glog\vsprojects\static_linking.props" />
    <Import Project="..\..\Google\glog\vsprojects\portability_macros.props" />
    <Import Project="..\google_glog.props" />
    <Import Project="..\generate_version_header.props" />
  </ImportGroup>
  <ImportGroup Label="PropertySheets" Condition="'$(Configuration)|$(Platform)'=='Release|Win32'">
    <Import Project="$(UserRootDir)\Microsoft.Cpp.$(Platform).user.props" Condition="exists('$(UserRootDir)\Microsoft.Cpp.$(Platform).user.props')" Label="LocalAppDataPlatform" />
    <Import Project="..\warnings_as_errors.props" />
    <Import Project="..\third_party_optional.props" />
    <Import Project="..\suppress_useless_warnings.props" />
    <Import Project="..\profiling.props" />
    <Import Project="..\include_solution.props" />
    <Import Project="..\..\Google\protobuf\vsprojects\portability_macros.props" />
    <Import Project="..\google_protobuf.props" />
    <Import Project="..\..\Google\googletest\msvc\portability_macros.props" />
    <Import Project="..\google_googletest.props" />
    <Import Project="..\google_googlemock_main.props" />
    <Import Project="..\..\Google\glog\vsprojects\static_linking.props" />
    <Import Project="..\..\Google\glog\vsprojects\portability_macros.props" />
    <Import Project="..\google_glog.props" />
    <Import Project="..\generate_version_header.props" />
    <Import Project="..\define_ndebug.props" />
  </ImportGroup>
  <ImportGroup Condition="'$(Configuration)|$(Platform)'=='Release|x64'" Label="PropertySheets">
    <Import Project="$(UserRootDir)\Microsoft.Cpp.$(Platform).user.props" Condition="exists('$(UserRootDir)\Microsoft.Cpp.$(Platform).user.props')" Label="LocalAppDataPlatform" />
    <Import Project="..\warnings_as_errors.props" />
    <Import Project="..\third_party_optional.props" />
    <Import Project="..\suppress_useless_warnings.props" />
    <Import Project="..\profiling.props" />
    <Import Project="..\include_solution.props" />
    <Import Project="..\..\Google\protobuf\vsprojects\portability_macros.props" />
    <Import Project="..\google_protobuf.props" />
    <Import Project="..\..\Google\googletest\msvc\portability_macros.props" />
    <Import Project="..\google_googletest.props" />
    <Import Project="..\google_googlemock_main.props" />
    <Import Project="..\..\Google\glog\vsprojects\static_linking.props" />
    <Import Project="..\..\Google\glog\vsprojects\portability_macros.props" />
    <Import Project="..\google_glog.props" />
    <Import Project="..\generate_version_header.props" />
    <Import Project="..\define_ndebug.props" />
  </ImportGroup>
  <ImportGroup Condition="'$(Configuration)|$(Platform)'=='Release_LLVM|Win32'" Label="PropertySheets">
    <Import Project="$(UserRootDir)\Microsoft.Cpp.$(Platform).user.props" Condition="exists('$(UserRootDir)\Microsoft.Cpp.$(Platform).user.props')" Label="LocalAppDataPlatform" />
    <Import Project="..\third_party_optional.props" />
    <Import Project="..\suppress_useless_warnings.props" />
    <Import Project="..\llvm_compatibility.props" />
    <Import Project="..\include_solution.props" />
    <Import Project="..\..\Google\protobuf\vsprojects\portability_macros.props" />
    <Import Project="..\google_protobuf.props" />
    <Import Project="..\..\Google\googletest\msvc\portability_macros.props" />
    <Import Project="..\google_googletest.props" />
    <Import Project="..\google_googlemock_main.props" />
    <Import Project="..\..\Google\glog\vsprojects\static_linking.props" />
    <Import Project="..\..\Google\glog\vsprojects\portability_macros.props" />
    <Import Project="..\google_glog.props" />
    <Import Project="..\generate_version_header.props" />
  </ImportGroup>
  <ImportGroup Condition="'$(Configuration)|$(Platform)'=='Release_LLVM|x64'" Label="PropertySheets">
    <Import Project="$(UserRootDir)\Microsoft.Cpp.$(Platform).user.props" Condition="exists('$(UserRootDir)\Microsoft.Cpp.$(Platform).user.props')" Label="LocalAppDataPlatform" />
    <Import Project="..\third_party_optional.props" />
    <Import Project="..\suppress_useless_warnings.props" />
    <Import Project="..\llvm_compatibility.props" />
    <Import Project="..\include_solution.props" />
    <Import Project="..\..\Google\protobuf\vsprojects\portability_macros.props" />
    <Import Project="..\google_protobuf.props" />
    <Import Project="..\..\Google\googletest\msvc\portability_macros.props" />
    <Import Project="..\google_googletest.props" />
    <Import Project="..\google_googlemock_main.props" />
    <Import Project="..\..\Google\glog\vsprojects\static_linking.props" />
    <Import Project="..\..\Google\glog\vsprojects\portability_macros.props" />
    <Import Project="..\google_glog.props" />
    <Import Project="..\generate_version_header.props" />
  </ImportGroup>
  <PropertyGroup Label="UserMacros" />
  <PropertyGroup />
  <ItemDefinitionGroup Condition="'$(Configuration)|$(Platform)'=='Debug|Win32'">
    <ClCompile>
      <WarningLevel>Level3</WarningLevel>
      <Optimization>Disabled</Optimization>
      <SDLCheck>true</SDLCheck>
    </ClCompile>
    <Link>
      <GenerateDebugInformation>true</GenerateDebugInformation>
      <SubSystem>Console</SubSystem>
    </Link>
  </ItemDefinitionGroup>
  <ItemDefinitionGroup Condition="'$(Configuration)|$(Platform)'=='Debug|x64'">
    <ClCompile>
      <WarningLevel>Level3</WarningLevel>
      <Optimization>Disabled</Optimization>
      <SDLCheck>true</SDLCheck>
    </ClCompile>
    <Link>
      <GenerateDebugInformation>true</GenerateDebugInformation>
      <SubSystem>Console</SubSystem>
    </Link>
  </ItemDefinitionGroup>
  <ItemDefinitionGroup Condition="'$(Configuration)|$(Platform)'=='Release|Win32'">
    <ClCompile>
      <WarningLevel>Level3</WarningLevel>
      <Optimization>MaxSpeed</Optimization>
      <FunctionLevelLinking>true</FunctionLevelLinking>
      <IntrinsicFunctions>true</IntrinsicFunctions>
      <SDLCheck>true</SDLCheck>
    </ClCompile>
    <Link>
      <GenerateDebugInformation>true</GenerateDebugInformation>
      <EnableCOMDATFolding>true</EnableCOMDATFolding>
      <OptimizeReferences>true</OptimizeReferences>
      <SubSystem>Console</SubSystem>
    </Link>
  </ItemDefinitionGroup>
  <ItemDefinitionGroup Condition="'$(Configuration)|$(Platform)'=='Release|x64'">
    <ClCompile>
      <WarningLevel>Level3</WarningLevel>
      <Optimization>MaxSpeed</Optimization>
      <FunctionLevelLinking>true</FunctionLevelLinking>
      <IntrinsicFunctions>true</IntrinsicFunctions>
      <SDLCheck>true</SDLCheck>
    </ClCompile>
    <Link>
      <GenerateDebugInformation>true</GenerateDebugInformation>
      <EnableCOMDATFolding>true</EnableCOMDATFolding>
      <OptimizeReferences>true</OptimizeReferences>
      <SubSystem>Console</SubSystem>
    </Link>
  </ItemDefinitionGroup>
  <ItemDefinitionGroup Condition="'$(Configuration)|$(Platform)'=='Release_LLVM|Win32'">
    <ClCompile>
      <WarningLevel>Level3</WarningLevel>
      <Optimization>MaxSpeed</Optimization>
      <FunctionLevelLinking>true</FunctionLevelLinking>
      <IntrinsicFunctions>true</IntrinsicFunctions>
      <SDLCheck>true</SDLCheck>
    </ClCompile>
    <Link>
      <GenerateDebugInformation>true</GenerateDebugInformation>
      <EnableCOMDATFolding>true</EnableCOMDATFolding>
      <OptimizeReferences>true</OptimizeReferences>
      <SubSystem>Console</SubSystem>
    </Link>
  </ItemDefinitionGroup>
  <ItemDefinitionGroup Condition="'$(Configuration)|$(Platform)'=='Release_LLVM|x64'">
    <ClCompile>
      <WarningLevel>Level3</WarningLevel>
      <Optimization>MaxSpeed</Optimization>
      <FunctionLevelLinking>true</FunctionLevelLinking>
      <IntrinsicFunctions>true</IntrinsicFunctions>
      <SDLCheck>true</SDLCheck>
    </ClCompile>
    <Link>
      <GenerateDebugInformation>true</GenerateDebugInformation>
      <EnableCOMDATFolding>true</EnableCOMDATFolding>
      <OptimizeReferences>true</OptimizeReferences>
      <SubSystem>Console</SubSystem>
    </Link>
  </ItemDefinitionGroup>
  <ItemGroup>
    <ClInclude Include="array.hpp" />
    <ClInclude Include="array_body.hpp" />
<<<<<<< HEAD
    <ClInclude Include="container_iterator.hpp" />
=======
    <ClInclude Include="bundle.hpp" />
>>>>>>> 6bbc8585
    <ClInclude Include="disjoint_sets.hpp" />
    <ClInclude Include="disjoint_sets_body.hpp" />
    <ClInclude Include="fingerprint2011.hpp" />
    <ClInclude Include="get_line.hpp" />
    <ClInclude Include="get_line_body.hpp" />
    <ClInclude Include="hexadecimal.hpp" />
    <ClInclude Include="hexadecimal_body.hpp" />
    <ClInclude Include="macros.hpp" />
    <ClInclude Include="mappable.hpp" />
    <ClInclude Include="map_util.hpp" />
    <ClInclude Include="monostable.hpp" />
    <ClInclude Include="monostable_body.hpp" />
    <ClInclude Include="not_null.hpp" />
    <ClInclude Include="not_null_body.hpp" />
    <ClInclude Include="optional_logging.hpp" />
    <ClInclude Include="optional_logging_body.hpp" />
    <ClInclude Include="pull_serializer.hpp" />
    <ClInclude Include="pull_serializer_body.hpp" />
    <ClInclude Include="push_deserializer.hpp" />
    <ClInclude Include="push_deserializer_body.hpp" />
    <ClInclude Include="status.hpp" />
    <ClInclude Include="status_or.hpp" />
    <ClInclude Include="status_or_body.hpp" />
    <ClInclude Include="unique_ptr_logging.hpp" />
    <ClInclude Include="unique_ptr_logging_body.hpp" />
    <ClInclude Include="version.generated.h" />
  </ItemGroup>
  <ItemGroup>
    <ClCompile Include="bundle.cpp" />
    <ClCompile Include="bundle_test.cpp" />
    <ClCompile Include="disjoint_sets_test.cpp" />
    <ClCompile Include="hexadecimal_test.cpp" />
    <ClCompile Include="not_null_test.cpp" />
    <ClCompile Include="pull_serializer_test.cpp" />
    <ClCompile Include="push_deserializer_test.cpp" />
    <ClCompile Include="status.cpp" />
    <ClCompile Include="status_or_test.cpp" />
    <ClCompile Include="status_test.cpp" />
  </ItemGroup>
  <ItemGroup>
    <ProjectReference Include="..\serialization\serialization.vcxproj">
      <Project>{5c482c18-bbae-484d-a211-a25c86370061}</Project>
    </ProjectReference>
  </ItemGroup>
  <Import Project="$(VCTargetsPath)\Microsoft.Cpp.targets" />
  <ImportGroup Label="ExtensionTargets">
  </ImportGroup>
</Project><|MERGE_RESOLUTION|>--- conflicted
+++ resolved
@@ -263,11 +263,8 @@
   <ItemGroup>
     <ClInclude Include="array.hpp" />
     <ClInclude Include="array_body.hpp" />
-<<<<<<< HEAD
     <ClInclude Include="container_iterator.hpp" />
-=======
     <ClInclude Include="bundle.hpp" />
->>>>>>> 6bbc8585
     <ClInclude Include="disjoint_sets.hpp" />
     <ClInclude Include="disjoint_sets_body.hpp" />
     <ClInclude Include="fingerprint2011.hpp" />
