--- conflicted
+++ resolved
@@ -56,15 +56,10 @@
 // std::convertible_to<double, T> because
 // the latter introduces ambiguities on Sign * Vector.
 template<typename T>
-<<<<<<< HEAD
-concept convertible_to_quantity = quantity<std::remove_cvref_t<T>> ||
-                                  std::integral<T> || std::floating_point<T>;
-=======
 concept convertible_to_quantity =
+    quantity<std::remove_cvref_t<T>> ||
     std::integral<std::remove_cvref_t<T>> ||
-    std::floating_point<std::remove_cvref_t<T>> ||
-    is_instance_of_v<Quantity, std::remove_cvref_t<T>>;
->>>>>>> ece93a66
+    std::floating_point<std::remove_cvref_t<T>>;
 
 }  // namespace internal
 
