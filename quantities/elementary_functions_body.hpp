#pragma once

#include "quantities/elementary_functions.hpp"

#include <pmmintrin.h>

#include <cmath>

#include "boost/multiprecision/cpp_int.hpp"
<<<<<<< HEAD
#include "boost/multiprecision/fwd.hpp"
=======
>>>>>>> a0aecacb
#include "numerics/cbrt.hpp"
#include "numerics/fma.hpp"
#include "numerics/next.hpp"
#include "quantities/concepts.hpp"
#include "quantities/si.hpp"

namespace principia {
namespace quantities {
namespace _elementary_functions {
namespace internal {

using namespace boost::multiprecision;
using namespace principia::numerics::_cbrt;
using namespace principia::numerics::_fma;
using namespace principia::numerics::_next;
using namespace principia::quantities::_concepts;
using namespace principia::quantities::_si;

template<typename Q1, typename Q2>
Product<Q1, Q2> FusedMultiplyAdd(Q1 const& x,
                                 Q2 const& y,
                                 Product<Q1, Q2> const& z) {
  if constexpr (is_number<Q1>::value || is_number<Q2>::value) {
<<<<<<< HEAD
    return x * y + z;
=======
    if constexpr ((number_category<Q1>::value == number_kind_integer ||
                   number_category<Q1>::value == number_kind_rational) &&
                  (number_category<Q2>::value == number_kind_integer ||
                   number_category<Q2>::value == number_kind_rational)) {
      return x * y + z;
    } else {
      return fma(x, y, z);
    }
>>>>>>> a0aecacb
  } else {
    return si::Unit<Product<Q1, Q2>> *
            numerics::_fma::FusedMultiplyAdd(x / si::Unit<Q1>,
                                             y / si::Unit<Q2>,
                                             z / si::Unit<Product<Q1, Q2>>);
  }
}

template<typename Q1, typename Q2>
Product<Q1, Q2> FusedMultiplySubtract(Q1 const& x,
                                      Q2 const& y,
                                      Product<Q1, Q2> const& z) {
  return si::Unit<Product<Q1, Q2>> *
         numerics::_fma::FusedMultiplySubtract(
             x / si::Unit<Q1>, y / si::Unit<Q2>, z / si::Unit<Product<Q1, Q2>>);
}

template<typename Q1, typename Q2>
Product<Q1, Q2> FusedNegatedMultiplyAdd(Q1 const& x,
                                        Q2 const& y,
                                        Product<Q1, Q2> const& z) {
  return si::Unit<Product<Q1, Q2>> *
         numerics::_fma::FusedNegatedMultiplyAdd(
             x / si::Unit<Q1>, y / si::Unit<Q2>, z / si::Unit<Product<Q1, Q2>>);
}

template<typename Q1, typename Q2>
Product<Q1, Q2> FusedNegatedMultiplySubtract(Q1 const& x,
                                             Q2 const& y,
                                             Product<Q1, Q2> const& z) {
  return si::Unit<Product<Q1, Q2>> *
         numerics::_fma::FusedNegatedMultiplySubtract(
             x / si::Unit<Q1>, y / si::Unit<Q2>, z / si::Unit<Product<Q1, Q2>>);
}

template<typename Q>
FORCE_INLINE(inline)
Q Abs(Q const& x) {
  if constexpr (is_number<Q>::value) {
    return abs(x);
  } else {
    return si::Unit<Q> * std::abs(x / si::Unit<Q>);
  }
}

template<typename Q>
Q Mod(Q const& argument, Q const& modulus) {
  double const result =
      std::fmod(argument / si::Unit<Q>, modulus / si::Unit<Q>);
  if (result > 0.0) {
    return result * si::Unit<Q>;
  } else {
    return result * si::Unit<Q> + modulus;
  }
}

template<typename Q>
SquareRoot<Q> Sqrt(Q const& x) {
#if PRINCIPIA_USE_SSE3_INTRINSICS
  auto const x_128d = _mm_set_sd(x / si::Unit<Q>);
  return si::Unit<SquareRoot<Q>> * _mm_cvtsd_f64(_mm_sqrt_sd(x_128d, x_128d));
#else
  return si::Unit<SquareRoot<Q>> * std::sqrt(x / si::Unit<Q>);
#endif
}

template<typename Q>
CubeRoot<Q> Cbrt(Q const& x) {
  return si::Unit<CubeRoot<Q>> * numerics::_cbrt::Cbrt(x / si::Unit<Q>);
}

template<typename Q>
constexpr Q NextUp(Q const& x) {
  return si::Unit<Q> * numerics::_next::NextUp(x / si::Unit<Q>);
}

template<typename Q>
constexpr Q NextDown(Q const& x) {
  return si::Unit<Q> * numerics::_next::NextDown(x / si::Unit<Q>);
}

template<int exponent>
constexpr double Pow(double x) {
  // Use the Russian peasant algorithm for small exponents.
  if constexpr (exponent > 0 && exponent < 32) {
    // The end of the recursion is handled by the specializations below.
    auto const y = Pow<exponent / 2>(x);
    auto const y² = y * y;
    if constexpr (exponent % 2 == 1) {
      return y² * x;
    } else {
      return y²;
    }
  } else if constexpr (exponent < 0 && exponent > -32) {
    return 1 / Pow<-exponent>(x);
  } else {
    return std::pow(x, exponent);
  }
}

// Static specializations for frequently-used exponents, so that this gets
// turned into multiplications at compile time.

template<>
inline constexpr double Pow<0>(double) {
  return 1;
}

template<>
inline constexpr double Pow<1>(double x) {
  return x;
}

template<>
inline constexpr double Pow<2>(double x) {
  return x * x;
}

template<>
inline constexpr double Pow<3>(double x) {
  return x * x * x;
}

template<int exponent, typename Q>
constexpr Exponentiation<Q, exponent> Pow(Q const& x) {
<<<<<<< HEAD
  if constexpr (std::is_same_v<Q, cpp_rational>) {
=======
  if constexpr (number_category<Q>::value == number_kind_rational) {
>>>>>>> a0aecacb
    // It seems that Boost does not define |pow| for |cpp_rational|.
    return cpp_rational(pow(numerator(x), exponent),
                        pow(denominator(x), exponent));
  } else if constexpr (is_number<Q>::value) {
    return pow(x, exponent);
  } else {
    return si::Unit<Exponentiation<Q, exponent>> *
           Pow<exponent>(x / si::Unit<Q>);
  }
}

inline double Sin(Angle const& α) {
  return std::sin(α / Radian);
}

inline double Cos(Angle const& α) {
  return std::cos(α / Radian);
}

inline double Tan(Angle const& α) {
  return std::tan(α / Radian);
}

inline Angle ArcSin(double const x) {
  return std::asin(x) * Radian;
}
inline Angle ArcCos(double const x) {
  return std::acos(x) * Radian;
}
inline Angle ArcTan(double const x) {
  return std::atan(x) * Radian;
}
inline Angle ArcTan(double const y, double const x) {
  return std::atan2(y, x) * Radian;
}
template<typename D>
Angle ArcTan(Quantity<D> const& y, Quantity<D> const& x) {
  return ArcTan(y / si::Unit<Quantity<D>>, x / si::Unit<Quantity<D>>);
}

template<typename Q>
  requires is_number<Q>::value || std::floating_point<Q>
Q Round(Q const& x) {
  if constexpr (is_number<Q>::value) {
    // TODO(phl): This is clunky.  Use |divide_qr| or something.
    return static_cast<Q>(round(static_cast<cpp_bin_float_50>(x)));
  } else {
    return std::round(x);
  }
}

inline double Sinh(Angle const& α) {
  return std::sinh((α / Radian));
}
inline double Cosh(Angle const& α) {
  return std::cosh((α / Radian));
}
inline double Tanh(Angle const& α) {
  return std::tanh((α / Radian));
}

inline Angle ArcSinh(double const x) {
  return std::asinh(x) * Radian;
}
inline Angle ArcCosh(double const x) {
  return std::acosh(x) * Radian;
}
inline Angle ArcTanh(double const x) {
  return std::atanh(x) * Radian;
}

inline Angle UnwindFrom(Angle const& previous_angle, Angle const& α) {
  return α + std::nearbyint((previous_angle - α) / (2 * π * Radian)) *
                 (2 * π * Radian);
}

}  // namespace internal
}  // namespace _elementary_functions
}  // namespace quantities
}  // namespace principia<|MERGE_RESOLUTION|>--- conflicted
+++ resolved
@@ -6,11 +6,7 @@
 
 #include <cmath>
 
-#include "boost/multiprecision/cpp_int.hpp"
-<<<<<<< HEAD
-#include "boost/multiprecision/fwd.hpp"
-=======
->>>>>>> a0aecacb
+#include "boost/multiprecision/numbers.hpp"
 #include "numerics/cbrt.hpp"
 #include "numerics/fma.hpp"
 #include "numerics/next.hpp"
@@ -34,9 +30,6 @@
                                  Q2 const& y,
                                  Product<Q1, Q2> const& z) {
   if constexpr (is_number<Q1>::value || is_number<Q2>::value) {
-<<<<<<< HEAD
-    return x * y + z;
-=======
     if constexpr ((number_category<Q1>::value == number_kind_integer ||
                    number_category<Q1>::value == number_kind_rational) &&
                   (number_category<Q2>::value == number_kind_integer ||
@@ -45,7 +38,6 @@
     } else {
       return fma(x, y, z);
     }
->>>>>>> a0aecacb
   } else {
     return si::Unit<Product<Q1, Q2>> *
             numerics::_fma::FusedMultiplyAdd(x / si::Unit<Q1>,
@@ -171,11 +163,7 @@
 
 template<int exponent, typename Q>
 constexpr Exponentiation<Q, exponent> Pow(Q const& x) {
-<<<<<<< HEAD
-  if constexpr (std::is_same_v<Q, cpp_rational>) {
-=======
   if constexpr (number_category<Q>::value == number_kind_rational) {
->>>>>>> a0aecacb
     // It seems that Boost does not define |pow| for |cpp_rational|.
     return cpp_rational(pow(numerator(x), exponent),
                         pow(denominator(x), exponent));
