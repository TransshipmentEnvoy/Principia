#pragma once

#include <vector>

#include "absl/status/status.h"
#include "base/not_null.hpp"
#include "geometry/grassmann.hpp"
#include "geometry/named_quantities.hpp"
#include "geometry/plane.hpp"
#include "integrators/ordinary_differential_equations.hpp"
#include "physics/degrees_of_freedom.hpp"
#include "physics/dynamic_frame.hpp"
#include "physics/integration_parameters.hpp"
#include "quantities/named_quantities.hpp"
#include "quantities/quantities.hpp"
#include "quantities/si.hpp"

namespace principia {
namespace physics {
namespace internal_equipotential {

using base::not_null;
using geometry::Bivector;
using geometry::InfiniteFuture;
using geometry::Instant;
using geometry::Plane;
using geometry::Position;
using integrators::AdaptiveStepSizeIntegrator;
using integrators::ExplicitFirstOrderOrdinaryDifferentialEquation;
using quantities::Acceleration;
using quantities::Angle;
using quantities::Difference;
using quantities::Infinity;
using quantities::Length;
using quantities::SpecificEnergy;
using quantities::si::Metre;
using quantities::si::Second;

template<typename InertialFrame, typename Frame>
class Equipotential {
  static_assert(InertialFrame::is_inertial, "InertialFrame must be inertial");

 public:
  // Equipotential lines are parameterized by this dimentionless quantity.
  using IndependentVariable = double;

  // The first state variable is a point of an equipotential.  The second state
  // variable is the (scale-free) intensity of the braking.
  using ODE =
      ExplicitFirstOrderOrdinaryDifferentialEquation<IndependentVariable,
                                                     Position<Frame>,
                                                     double>;
  using DependentVariables = typename ODE::DependentVariables;
  using AdaptiveParameters = physics::AdaptiveStepParameters<ODE>;
  using States = std::vector<typename ODE::State>;

  Equipotential(
      AdaptiveParameters const& adaptive_parameters,
      not_null<DynamicFrame<InertialFrame, Frame> const*> dynamic_frame);

  // Computes an equipotential line going through the given point.
<<<<<<< HEAD
  DependentVariables ComputeLine(Plane<Frame> const& plane,
                                 Instant const& t,
                                 Position<Frame> const& position) const;

  // Computes an equipotential line for the total energy determined by the
  // |degrees_of_freedom|.
  DependentVariables ComputeLine(
      Plane<Frame> const& plane,
      Instant const& t,
      DegreesOfFreedom<Frame> const& degrees_of_freedom) const;

  // Computes an equipotential line for the given |total_energy| starting from
  // |start_position|.
  DependentVariables ComputeLine(
      Plane<Frame> const& plane,
      Instant const& t,
      Position<Frame> const& start_position,
      SpecificEnergy const& total_energy) const;
=======
  States ComputeLine(Plane<Frame> const& plane,
                     Instant const& t,
                     Position<Frame> const& position) const;

  // Computes an equipotential line for the total energy determined by the
  // |degrees_of_freedom|.
  States ComputeLine(Plane<Frame> const& plane,
                     Instant const& t,
                     DegreesOfFreedom<Frame> const& degrees_of_freedom) const;

  // Computes an equipotential line for the given |total_energy| starting from
  // |start_position|.
  States ComputeLine(Plane<Frame> const& plane,
                     Instant const& t,
                     Position<Frame> const& start_position,
                     SpecificEnergy const& total_energy) const;
>>>>>>> 21bcba48

  // Computes equipotential lines for the given |total_energy|.  Each of the
  // given |start_positions| ends up enclosed by exactly one line of the result.
  // The |start_positions| must be coplanar in a plane parallel to |plane|.
<<<<<<< HEAD
  std::vector<DependentVariables> ComputeLines(
=======
  std::vector<States> ComputeLines(
>>>>>>> 21bcba48
      Plane<Frame> const& plane,
      Instant const& t,
      std::vector<Position<Frame>> const& start_positions,
      SpecificEnergy const& total_energy) const;

  struct Well {
    Position<Frame> position;
    // Below this radius the potential has spurious maxima (and eventually NaNs
    // and infinities), so algorithms should not look there.
    Length radius;
  };

  // Computes equipotential lines for the given |energy| that delineate the
  // |peaks| from the |wells| and from the “well at infinity” (which is a well
  // because we are in a rotating frame).  An equipotential delineates a peak
  // from a well if it encloses the peak but not the well, or vice-versa.  Given
  // a position, |towards_infinity| should return a position far away where the
  // potential is lower, in a direction where not much happens, e.g., away from
  // the centre in a rotating frame.
<<<<<<< HEAD
  std::vector<DependentVariables> ComputeLines(
=======
  std::vector<States> ComputeLines(
>>>>>>> 21bcba48
      Plane<Frame> const& plane,
      Instant const& t,
      std::vector<Position<Frame>> const& peaks,
      std::vector<Well> const& wells,
      std::function<Position<Frame>(Position<Frame>)> towards_infinity,
      SpecificEnergy const& energy) const;

 private:
  using IndependentVariableDifference =
      typename ODE::IndependentVariableDifference;
  using DependentVariables = typename ODE::DependentVariables;
  using DependentVariableDerivatives =
      typename ODE::DependentVariableDerivatives;
  using State = typename ODE::State;

  static constexpr IndependentVariable const s_initial_ = 0;
  static constexpr IndependentVariable const s_final_ =
      Infinity<IndependentVariable>;
  static constexpr IndependentVariableDifference const initial_s_step_ = 1;
  static constexpr Length const characteristic_length_ = 1 * Metre;

  // TODO(phl): One or both of these values should probably be a parameter.
  static constexpr double β_max_ = 1e6;
  static constexpr double β_tolerance_ = 1;

  // The |binormal| determines in what direction we go around the curve.  It may
  // be anything, but must be consistent across calls to the right-hand side.
  absl::Status RightHandSide(Bivector<double, Frame> const& binormal,
                             Position<Frame> const& position,
                             Instant const& t,
                             IndependentVariable s,
                             DependentVariables const& values,
                             DependentVariableDerivatives& derivatives) const;

  double ToleranceToErrorRatio(IndependentVariableDifference current_s_step,
                               State const& /*state*/,
                               State::Error const& error) const;

  // Computes the winding number of |line| around |position|.  |line| and
  // |position| must be in a plane paralles to |plane|.  The returned integer is
  // nonnegative, i.e., doesn't give information about the direction in which
  // the |line| rotates around |position|.
  std::int64_t WindingNumber(Plane<Frame> const& plane,
                             Position<Frame> const& position,
                             std::vector<Position<Frame>> const& line) const;

  AdaptiveParameters const& adaptive_parameters_;
  not_null<DynamicFrame<InertialFrame, Frame> const*> const dynamic_frame_;
};

}  // namespace internal_equipotential

using internal_equipotential::Equipotential;

}  // namespace physics
}  // namespace principia

#include "physics/equipotential_body.hpp"<|MERGE_RESOLUTION|>--- conflicted
+++ resolved
@@ -52,59 +52,34 @@
                                                      double>;
   using DependentVariables = typename ODE::DependentVariables;
   using AdaptiveParameters = physics::AdaptiveStepParameters<ODE>;
-  using States = std::vector<typename ODE::State>;
+  using Line = std::vector<DependentVariables>;
 
   Equipotential(
       AdaptiveParameters const& adaptive_parameters,
       not_null<DynamicFrame<InertialFrame, Frame> const*> dynamic_frame);
 
   // Computes an equipotential line going through the given point.
-<<<<<<< HEAD
-  DependentVariables ComputeLine(Plane<Frame> const& plane,
-                                 Instant const& t,
-                                 Position<Frame> const& position) const;
+  Line ComputeLine(Plane<Frame> const& plane,
+                   Instant const& t,
+                   Position<Frame> const& position) const;
 
   // Computes an equipotential line for the total energy determined by the
   // |degrees_of_freedom|.
-  DependentVariables ComputeLine(
-      Plane<Frame> const& plane,
-      Instant const& t,
-      DegreesOfFreedom<Frame> const& degrees_of_freedom) const;
+  Line ComputeLine(Plane<Frame> const& plane,
+                   Instant const& t,
+                   DegreesOfFreedom<Frame> const& degrees_of_freedom) const;
 
   // Computes an equipotential line for the given |total_energy| starting from
   // |start_position|.
-  DependentVariables ComputeLine(
-      Plane<Frame> const& plane,
-      Instant const& t,
-      Position<Frame> const& start_position,
-      SpecificEnergy const& total_energy) const;
-=======
-  States ComputeLine(Plane<Frame> const& plane,
-                     Instant const& t,
-                     Position<Frame> const& position) const;
-
-  // Computes an equipotential line for the total energy determined by the
-  // |degrees_of_freedom|.
-  States ComputeLine(Plane<Frame> const& plane,
-                     Instant const& t,
-                     DegreesOfFreedom<Frame> const& degrees_of_freedom) const;
-
-  // Computes an equipotential line for the given |total_energy| starting from
-  // |start_position|.
-  States ComputeLine(Plane<Frame> const& plane,
+  Line ComputeLine(Plane<Frame> const& plane,
                      Instant const& t,
                      Position<Frame> const& start_position,
                      SpecificEnergy const& total_energy) const;
->>>>>>> 21bcba48
 
   // Computes equipotential lines for the given |total_energy|.  Each of the
   // given |start_positions| ends up enclosed by exactly one line of the result.
   // The |start_positions| must be coplanar in a plane parallel to |plane|.
-<<<<<<< HEAD
-  std::vector<DependentVariables> ComputeLines(
-=======
-  std::vector<States> ComputeLines(
->>>>>>> 21bcba48
+  std::vector<Line> ComputeLines(
       Plane<Frame> const& plane,
       Instant const& t,
       std::vector<Position<Frame>> const& start_positions,
@@ -124,11 +99,7 @@
   // a position, |towards_infinity| should return a position far away where the
   // potential is lower, in a direction where not much happens, e.g., away from
   // the centre in a rotating frame.
-<<<<<<< HEAD
-  std::vector<DependentVariables> ComputeLines(
-=======
-  std::vector<States> ComputeLines(
->>>>>>> 21bcba48
+  std::vector<Line> ComputeLines(
       Plane<Frame> const& plane,
       Instant const& t,
       std::vector<Position<Frame>> const& peaks,
@@ -139,7 +110,6 @@
  private:
   using IndependentVariableDifference =
       typename ODE::IndependentVariableDifference;
-  using DependentVariables = typename ODE::DependentVariables;
   using DependentVariableDerivatives =
       typename ODE::DependentVariableDerivatives;
   using State = typename ODE::State;
