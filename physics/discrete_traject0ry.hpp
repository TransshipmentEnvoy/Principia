﻿#pragma once

#include <iterator>
#include <list>
#include <memory>
#include <vector>

#include "absl/container/btree_map.h"
#include "absl/status/status.h"
#include "base/macros.hpp"
#include "base/not_null.hpp"
#include "base/tags.hpp"
#include "geometry/named_quantities.hpp"
#include "physics/degrees_of_freedom.hpp"
#include "physics/discrete_trajectory_iterator.hpp"
#include "physics/discrete_trajectory_segment.hpp"
#include "physics/discrete_trajectory_segment_iterator.hpp"
#include "physics/discrete_trajectory_segment_range.hpp"
#include "physics/discrete_trajectory_types.hpp"
#include "physics/trajectory.hpp"
#include "serialization/physics.pb.h"

namespace principia {
namespace physics {

FORWARD_DECLARE_FROM(discrete_trajectory_segment,
                     TEMPLATE(typename Frame) class,
                     DiscreteTrajectorySegment);

namespace internal_discrete_traject0ry {

using base::not_null;
using base::uninitialized_t;
using geometry::Instant;
using geometry::Position;
using geometry::Velocity;
using physics::DegreesOfFreedom;

template<typename Frame>
class DiscreteTraject0ry : public Trajectory<Frame> {
 public:
  using key_type =
      typename internal_discrete_trajectory_types::Timeline<Frame>::key_type;
  using value_type =
      typename internal_discrete_trajectory_types::Timeline<Frame>::value_type;

  using iterator = DiscreteTrajectoryIterator<Frame>;
  using reference = value_type const&;
  using reverse_iterator = std::reverse_iterator<iterator>;
  using SegmentIterator = DiscreteTrajectorySegmentIterator<Frame>;
  using ReverseSegmentIterator = std::reverse_iterator<SegmentIterator>;
  using SegmentRange = DiscreteTrajectorySegmentRange<SegmentIterator>;
  using ReverseSegmentRange =
      DiscreteTrajectorySegmentRange<ReverseSegmentIterator>;

  DiscreteTraject0ry();

  // Moveable.
  DiscreteTraject0ry(DiscreteTraject0ry&&) = default;
  DiscreteTraject0ry& operator=(DiscreteTraject0ry&&) = default;
  DiscreteTraject0ry(const DiscreteTraject0ry&) = delete;
  DiscreteTraject0ry& operator=(const DiscreteTraject0ry&) = delete;

  reference front() const;
  reference back() const;

  iterator begin() const;
  iterator end() const;

  reverse_iterator rbegin() const;
  reverse_iterator rend() const;

  bool empty() const;
  std::int64_t size() const;

  iterator find(Instant const& t) const;

  iterator lower_bound(Instant const& t) const;
  iterator upper_bound(Instant const& t) const;

  SegmentRange segments() const;
  // TODO(phl): In C++20 this should be a reverse_view on segments.
  ReverseSegmentRange rsegments() const;

  SegmentIterator NewSegment();

  DiscreteTraject0ry DetachSegments(SegmentIterator begin);
  SegmentIterator AttachSegments(DiscreteTraject0ry&& trajectory);
  void DeleteSegments(SegmentIterator begin);

<<<<<<< HEAD
  // Deletes the point at times in [t, end[.  Drops empty segment.
  void ForgetAfter(Instant const& t);
  void ForgetAfter(iterator it);

  // Deletes the points at times in [begin, t[.  Preserves empty segments and
  // doesn't invalidate any segment iterator.
=======
  // Deletes the trajectory points with a time in [t, end[.  Drops the segments
  // that are empty as a result.
  void ForgetAfter(Instant const& t);
  void ForgetAfter(iterator it);

  // Deletes the trajectory points with a time in [begin, t[.  Preserves empty
  // segments and doesn't invalidate any segment iterator.
>>>>>>> 88371fb7
  void ForgetBefore(Instant const& t);
  void ForgetBefore(iterator it);

  void Append(Instant const& t,
              DegreesOfFreedom<Frame> const& degrees_of_freedom);

  Instant t_min() const override;
  Instant t_max() const override;

  Position<Frame> EvaluatePosition(Instant const& t) const override;
  Velocity<Frame> EvaluateVelocity(Instant const& t) const override;
  DegreesOfFreedom<Frame> EvaluateDegreesOfFreedom(
      Instant const& t) const override;

  void WriteToMessage(
      not_null<serialization::DiscreteTrajectory*> message,
      std::vector<SegmentIterator> const& tracked,
      std::vector<iterator> const& exact) const;
  template<typename F = Frame,
           typename = std::enable_if_t<base::is_serializable_v<F>>>
  static DiscreteTraject0ry ReadFromMessage(
      serialization::DiscreteTrajectory const& message,
      std::vector<SegmentIterator*> const& tracked);

 private:
  using DownsamplingParameters =
      internal_discrete_trajectory_types::DownsamplingParameters;
  using Segments = internal_discrete_trajectory_types::Segments<Frame>;
  using SegmentByLeftEndpoint =
      absl::btree_map<Instant, typename Segments::iterator>;

  // This constructor leaves the list of segments empty (but allocated) as well
  // as the time-to-segment mapping.
  explicit DiscreteTraject0ry(uninitialized_t);

  // Returns an iterator to a segment with extremities t1 and t2 such that
  // t ∈ [t1, t2[.  For the last segment, t2 is assumed to be +∞.  A 1-point
<<<<<<< HEAD
  // segment is never returned, unless it is the last one (because it's upper
  // bound is assumed to be +∞).  Returns segments_->end() if the trajectory is
  // empty().  Fails if t is before the first time of the trajectory.
=======
  // segment is never returned, unless it is the last one (because its upper
  // bound is assumed to be +∞).  Returns segment_by_left_endpoint_->end() iff
  // the trajectory is empty().  Fails if t is before the first time of the
  // trajectory.
>>>>>>> 88371fb7
  typename SegmentByLeftEndpoint::iterator FindSegment(Instant const& t);
  typename SegmentByLeftEndpoint::const_iterator
  FindSegment(Instant const& t) const;

  // Checks if this objects is in a consistent state, and returns an error
  // status with a relevant message if it isn't.
  absl::Status ValidateConsistency() const;

  // Updates the segments self-pointers and the time-to-segment mapping after
  // segments have been spliced from |from| to |to|.  The iterator indicates the
  // segments to fix-up.
  static void AdjustAfterSplicing(
      DiscreteTraject0ry& from,
      DiscreteTraject0ry& to,
      typename Segments::iterator to_segments_begin);

  // Reads a pre-Ζήνων downsampling message and return the downsampling
  // parameters and the start of the dense timeline.  The latter will have to be
  // converted to a number of points based on the deserialized timeline.
  static void ReadFromPreΖήνωνMessage(
      serialization::DiscreteTrajectory::Downsampling const& message,
      DownsamplingParameters& downsampling_parameters,
      Instant& start_of_dense_timeline);

  // Reads a set of pre-Ζήνων children.  Checks that there is only one child,
  // and that it is at the end of the preceding segment.  Append a segment to
  // the trajectory and returns an iterator to that segment.
  static SegmentIterator ReadFromPreΖήνωνMessage(
      serialization::DiscreteTrajectory::Brood const& message,
      std::vector<SegmentIterator*> const& tracked,
      value_type const& fork_point,
      DiscreteTraject0ry& trajectory);

  // Reads a pre-Ζήνων trajectory, updating the tracked segments as needed.  If
  // this is not the root of the trajectory, fork_point is set.
  static void ReadFromPreΖήνωνMessage(
      serialization::DiscreteTrajectory const& message,
      std::vector<SegmentIterator*> const& tracked,
      std::optional<value_type> const& fork_point,
      DiscreteTraject0ry& trajectory);

  // We need a level of indirection here to make sure that the pointer to
  // Segments in the DiscreteTrajectorySegmentIterator remain valid when the
  // DiscreteTrajectory moves.  This field is never null and never empty.
  not_null<std::unique_ptr<Segments>> segments_;

  // Maps time |t| to the last segment that start at time |t|.  Does not contain
  // entries for empty segments (at the beginning of the trajectory) or for
  // 1-point segments that are not the last at their time.  Empty iff the entire
  // trajectory is empty.  Always updated using |insert_or_assign| to override
  // any preexisting segment with the same endpoint.
  SegmentByLeftEndpoint segment_by_left_endpoint_;
};

}  // namespace internal_discrete_traject0ry

using internal_discrete_traject0ry::DiscreteTraject0ry;

}  // namespace physics
}  // namespace principia

#include "physics/discrete_traject0ry_body.hpp"<|MERGE_RESOLUTION|>--- conflicted
+++ resolved
@@ -88,14 +88,6 @@
   SegmentIterator AttachSegments(DiscreteTraject0ry&& trajectory);
   void DeleteSegments(SegmentIterator begin);
 
-<<<<<<< HEAD
-  // Deletes the point at times in [t, end[.  Drops empty segment.
-  void ForgetAfter(Instant const& t);
-  void ForgetAfter(iterator it);
-
-  // Deletes the points at times in [begin, t[.  Preserves empty segments and
-  // doesn't invalidate any segment iterator.
-=======
   // Deletes the trajectory points with a time in [t, end[.  Drops the segments
   // that are empty as a result.
   void ForgetAfter(Instant const& t);
@@ -103,7 +95,6 @@
 
   // Deletes the trajectory points with a time in [begin, t[.  Preserves empty
   // segments and doesn't invalidate any segment iterator.
->>>>>>> 88371fb7
   void ForgetBefore(Instant const& t);
   void ForgetBefore(iterator it);
 
@@ -141,16 +132,10 @@
 
   // Returns an iterator to a segment with extremities t1 and t2 such that
   // t ∈ [t1, t2[.  For the last segment, t2 is assumed to be +∞.  A 1-point
-<<<<<<< HEAD
-  // segment is never returned, unless it is the last one (because it's upper
-  // bound is assumed to be +∞).  Returns segments_->end() if the trajectory is
-  // empty().  Fails if t is before the first time of the trajectory.
-=======
   // segment is never returned, unless it is the last one (because its upper
   // bound is assumed to be +∞).  Returns segment_by_left_endpoint_->end() iff
   // the trajectory is empty().  Fails if t is before the first time of the
   // trajectory.
->>>>>>> 88371fb7
   typename SegmentByLeftEndpoint::iterator FindSegment(Instant const& t);
   typename SegmentByLeftEndpoint::const_iterator
   FindSegment(Instant const& t) const;
