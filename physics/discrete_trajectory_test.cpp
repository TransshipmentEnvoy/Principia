﻿#include "physics/discrete_trajectory.hpp"

#include <string>
#include <vector>

#include "astronomy/time_scales.hpp"
#include "base/serialization.hpp"
#include "geometry/frame.hpp"
#include "geometry/named_quantities.hpp"
#include "gmock/gmock.h"
#include "gtest/gtest.h"
#include "quantities/named_quantities.hpp"
#include "quantities/quantities.hpp"
#include "quantities/si.hpp"
#include "serialization/physics.pb.h"
#include "testing_utilities/almost_equals.hpp"
#include "testing_utilities/approximate_quantity.hpp"
#include "testing_utilities/componentwise.hpp"
#include "testing_utilities/discrete_trajectory_factories.hpp"
#include "testing_utilities/is_near.hpp"
#include "testing_utilities/matchers.hpp"
#include "testing_utilities/numerics_matchers.hpp"
#include "testing_utilities/serialization.hpp"
#include "testing_utilities/string_log_sink.hpp"

namespace principia {
namespace physics {

using astronomy::operator""_TT;
using base::ParseFromBytes;
using geometry::Displacement;
using geometry::Frame;
using geometry::Handedness;
using geometry::Inertial;
using geometry::InfiniteFuture;
using geometry::Instant;
using geometry::Velocity;
using quantities::AngularFrequency;
using quantities::Length;
using quantities::Time;
using quantities::si::Metre;
using quantities::si::Micro;
using quantities::si::Milli;
using quantities::si::Radian;
using quantities::si::Second;
using testing_utilities::operator""_⑴;
using testing_utilities::AbsoluteErrorFrom;
using testing_utilities::AlmostEquals;
using testing_utilities::AppendTrajectoryTimeline;
using testing_utilities::Componentwise;
using testing_utilities::EqualsProto;
using testing_utilities::IsNear;
using testing_utilities::NewCircularTrajectoryTimeline;
using testing_utilities::NewLinearTrajectoryTimeline;
using testing_utilities::ReadFromBinaryFile;
using testing_utilities::StringLogSink;
using ::testing::AllOf;
using ::testing::ElementsAre;
using ::testing::Eq;
using ::testing::HasSubstr;
using ::testing::Not;

class DiscreteTrajectoryTest : public ::testing::Test {
 protected:
  using World = Frame<serialization::Frame::TestTag,
                      Inertial,
                      Handedness::Right,
                      serialization::Frame::TEST>;


  // Constructs a trajectory with three 5-second segments starting at |t0| and
  // the given |degrees_of_freedom|.
  DiscreteTrajectory<World> MakeTrajectory(
      Instant const& t0,
      DegreesOfFreedom<World> const& degrees_of_freedom) {
    DiscreteTrajectory<World> trajectory;
    std::optional<DegreesOfFreedom<World>> last_degrees_of_freedom;

    for (auto const& [t, degrees_of_freedom] :
         NewLinearTrajectoryTimeline(degrees_of_freedom,
                                     /*Δt=*/1 * Second,
                                     /*t1=*/t0,
                                     /*t2=*/t0 + 5 * Second)) {
      last_degrees_of_freedom = degrees_of_freedom;
      EXPECT_OK(trajectory.Append(t, degrees_of_freedom));
    }

    trajectory.NewSegment();
    Velocity<World> const v2({0 * Metre / Second,
                              1 * Metre / Second,
                              0 * Metre / Second});
    for (auto const& [t, degrees_of_freedom] :
        NewLinearTrajectoryTimeline(DegreesOfFreedom<World>(
                                        last_degrees_of_freedom->position(),
                                        v2),
                                     /*Δt=*/1 * Second,
                                     /*t1=*/t0 + 5 * Second,
                                     /*t2=*/t0 + 10 * Second)) {
      last_degrees_of_freedom = degrees_of_freedom;
      EXPECT_OK(trajectory.Append(t, degrees_of_freedom));
    }

    trajectory.NewSegment();
    Velocity<World> const v3({0 * Metre / Second,
                              0 * Metre / Second,
                              1 * Metre / Second});
    for (auto const& [t, degrees_of_freedom] :
        NewLinearTrajectoryTimeline(DegreesOfFreedom<World>(
                                        last_degrees_of_freedom->position(),
                                        v3),
                                     /*Δt=*/1 * Second,
                                     /*t1=*/t0 + 10 * Second,
                                     /*t2=*/t0 + 15 * Second)) {
      EXPECT_OK(trajectory.Append(t, degrees_of_freedom));
    }

    return trajectory;
  }

  DiscreteTrajectory<World> MakeTrajectory() {
    Velocity<World> const v1({1 * Metre / Second,
                              0 * Metre / Second,
                              0 * Metre / Second});
    return MakeTrajectory(t0_, DegreesOfFreedom<World>(World::origin, v1));
  }

  Instant const t0_;
};

TEST_F(DiscreteTrajectoryTest, Make) {
  auto const trajectory = MakeTrajectory();
}

TEST_F(DiscreteTrajectoryTest, BackFront) {
  auto const trajectory = MakeTrajectory();
  EXPECT_EQ(t0_, trajectory.front().time);
  EXPECT_EQ(t0_ + 14 * Second, trajectory.back().time);
}

TEST_F(DiscreteTrajectoryTest, IterateForward) {
  auto const trajectory = MakeTrajectory();
  std::vector<Instant> times;
  for (auto const& [t, _] : trajectory) {
    times.push_back(t);
  }
  EXPECT_THAT(times,
              ElementsAre(t0_,
                          t0_ + 1 * Second,
                          t0_ + 2 * Second,
                          t0_ + 3 * Second,
                          t0_ + 4 * Second,
                          t0_ + 5 * Second,
                          t0_ + 6 * Second,
                          t0_ + 7 * Second,
                          t0_ + 8 * Second,
                          t0_ + 9 * Second,
                          t0_ + 10 * Second,
                          t0_ + 11 * Second,
                          t0_ + 12 * Second,
                          t0_ + 13 * Second,
                          t0_ + 14 * Second));
}

TEST_F(DiscreteTrajectoryTest, IterateBackward) {
  auto const trajectory = MakeTrajectory();
  std::vector<Instant> times;
  for (auto it = trajectory.rbegin(); it != trajectory.rend(); ++it) {
    times.push_back(it->time);
  }
  EXPECT_THAT(times,
              ElementsAre(t0_ + 14 * Second,
                          t0_ + 13 * Second,
                          t0_ + 12 * Second,
                          t0_ + 11 * Second,
                          t0_ + 10 * Second,
                          t0_ + 9 * Second,
                          t0_ + 8 * Second,
                          t0_ + 7 * Second,
                          t0_ + 6 * Second,
                          t0_ + 5 * Second,
                          t0_ + 4 * Second,
                          t0_ + 3 * Second,
                          t0_ + 2 * Second,
                          t0_ + 1 * Second,
                          t0_));
}

TEST_F(DiscreteTrajectoryTest, Empty) {
  DiscreteTrajectory<World> trajectory;
  EXPECT_TRUE(trajectory.empty());
  trajectory = MakeTrajectory();
  EXPECT_FALSE(trajectory.empty());
}

TEST_F(DiscreteTrajectoryTest, Size) {
  DiscreteTrajectory<World> trajectory;
  EXPECT_EQ(0, trajectory.size());
  trajectory = MakeTrajectory();
  EXPECT_EQ(15, trajectory.size());
}

TEST_F(DiscreteTrajectoryTest, Find) {
  auto const trajectory = MakeTrajectory();
  {
    auto const it = trajectory.find(t0_ + 3 * Second);
    auto const& [t, degrees_of_freedom] = *it;
    EXPECT_EQ(t, t0_ + 3 * Second);
    EXPECT_EQ(degrees_of_freedom.position(),
              World::origin + Displacement<World>({3 * Metre,
                                                   0 * Metre,
                                                   0 * Metre}));
  }
  {
    auto const it = trajectory.find(t0_ + 13 * Second);
    auto const& [t, degrees_of_freedom] = *it;
    EXPECT_EQ(t, t0_ + 13 * Second);
    EXPECT_EQ(degrees_of_freedom.position(),
              World::origin + Displacement<World>({4 * Metre,
                                                   4 * Metre,
                                                   3 * Metre}));
  }
  {
    auto const it = trajectory.find(t0_ + 3.14 * Second);
    EXPECT_TRUE(it == trajectory.end());
  }
}

TEST_F(DiscreteTrajectoryTest, LowerBound) {
  auto const trajectory = MakeTrajectory();
  {
    auto const it = trajectory.lower_bound(t0_ + 3.9 * Second);
    auto const& [t, degrees_of_freedom] = *it;
    EXPECT_EQ(t, t0_ + 4 * Second);
    EXPECT_EQ(degrees_of_freedom.position(),
              World::origin + Displacement<World>({4 * Metre,
                                                   0 * Metre,
                                                   0 * Metre}));
  }
  {
    auto const it = trajectory.lower_bound(t0_ + 4 * Second);
    auto const& [t, degrees_of_freedom] = *it;
    EXPECT_EQ(t, t0_ + 4 * Second);
    EXPECT_EQ(degrees_of_freedom.position(),
              World::origin + Displacement<World>({4 * Metre,
                                                   0 * Metre,
                                                   0 * Metre}));
  }
  {
    auto const it = trajectory.lower_bound(t0_ + 4.1 * Second);
    auto const& [t, degrees_of_freedom] = *it;
    EXPECT_EQ(t, t0_ + 5 * Second);
    EXPECT_EQ(degrees_of_freedom.position(),
              World::origin + Displacement<World>({4 * Metre,
                                                   0 * Metre,
                                                   0 * Metre}));
  }
  {
    auto const it = trajectory.lower_bound(t0_ + 13 * Second);
    auto const& [t, degrees_of_freedom] = *it;
    EXPECT_EQ(t, t0_ + 13 * Second);
    EXPECT_EQ(degrees_of_freedom.position(),
              World::origin + Displacement<World>({4 * Metre,
                                                   4 * Metre,
                                                   3 * Metre}));
  }
  {
    auto const it = trajectory.lower_bound(t0_ + 14.2 * Second);
    EXPECT_TRUE(it == trajectory.end());
  }
  {
    auto const it = trajectory.lower_bound(t0_ - 99 * Second);
    auto const& [t, _] = *it;
    EXPECT_EQ(t, t0_);
  }
}

TEST_F(DiscreteTrajectoryTest, UpperBound) {
  auto const trajectory = MakeTrajectory();
  {
    auto const it = trajectory.upper_bound(t0_ + 3.9 * Second);
    auto const& [t, degrees_of_freedom] = *it;
    EXPECT_EQ(t, t0_ + 4 * Second);
    EXPECT_EQ(degrees_of_freedom.position(),
              World::origin + Displacement<World>({4 * Metre,
                                                   0 * Metre,
                                                   0 * Metre}));
  }
  {
    auto const it = trajectory.upper_bound(t0_ + 4 * Second);
    auto const& [t, degrees_of_freedom] = *it;
    EXPECT_EQ(t, t0_ + 5 * Second);
    EXPECT_EQ(degrees_of_freedom.position(),
              World::origin + Displacement<World>({4 * Metre,
                                                   0 * Metre,
                                                   0 * Metre}));
  }
  {
    auto const it = trajectory.upper_bound(t0_ + 4.1 * Second);
    auto const& [t, degrees_of_freedom] = *it;
    EXPECT_EQ(t, t0_ + 5 * Second);
    EXPECT_EQ(degrees_of_freedom.position(),
              World::origin + Displacement<World>({4 * Metre,
                                                   0 * Metre,
                                                   0 * Metre}));
  }
  {
    auto const it = trajectory.upper_bound(t0_ + 13 * Second);
    auto const& [t, degrees_of_freedom] = *it;
    EXPECT_EQ(t, t0_ + 14 * Second);
    EXPECT_EQ(degrees_of_freedom.position(),
              World::origin + Displacement<World>({4 * Metre,
                                                   4 * Metre,
                                                   4 * Metre}));
  }
  {
    auto const it = trajectory.upper_bound(t0_ + 14.2 * Second);
    EXPECT_TRUE(it == trajectory.end());
  }
  {
    auto const it = trajectory.upper_bound(t0_ - 99 * Second);
    auto const& [t, _] = *it;
    EXPECT_EQ(t, t0_);
  }
}

TEST_F(DiscreteTrajectoryTest, Segments) {
  auto const trajectory = MakeTrajectory();
  std::vector<Instant> begin;
  std::vector<Instant> rbegin;
  for (auto const& sit : trajectory.segments()) {
    begin.push_back(sit.begin()->time);
    rbegin.push_back(sit.rbegin()->time);
  }
  EXPECT_THAT(
      begin,
      ElementsAre(t0_, t0_ + 4 * Second, t0_ + 9 * Second));
  EXPECT_THAT(
      rbegin,
      ElementsAre(t0_ + 4 * Second, t0_ + 9 * Second, t0_ + 14 * Second));
}

TEST_F(DiscreteTrajectoryTest, RSegments) {
  auto const trajectory = MakeTrajectory();
  std::vector<Instant> begin;
  std::vector<Instant> rbegin;
  for (auto const& sit : trajectory.rsegments()) {
    begin.push_back(sit.begin()->time);
    rbegin.push_back(sit.rbegin()->time);
  }
  EXPECT_THAT(
      begin,
      ElementsAre(t0_ + 9 * Second, t0_ + 4 * Second, t0_));
  EXPECT_THAT(
      rbegin,
      ElementsAre(t0_ + 14 * Second, t0_ + 9 * Second, t0_ + 4 * Second));
}

TEST_F(DiscreteTrajectoryTest, DetachSegments) {
  auto trajectory1 = MakeTrajectory();
  auto const first_segment = trajectory1.segments().begin();
  auto const second_segment = std::next(first_segment);
  auto trajectory2 = trajectory1.DetachSegments(second_segment);
  EXPECT_EQ(1, trajectory1.segments().size());
  EXPECT_EQ(2, trajectory2.segments().size());
  EXPECT_EQ(t0_, trajectory1.begin()->time);
  EXPECT_EQ(t0_ + 4 * Second, trajectory1.rbegin()->time);
  EXPECT_EQ(t0_ + 4 * Second, trajectory2.begin()->time);
  EXPECT_EQ(t0_ + 14 * Second, trajectory2.rbegin()->time);

  // Check that the trajectories are minimally usable (in particular, as far as
  // the time-to-segment mapping is concerned).
  {
    auto const it = trajectory1.lower_bound(t0_ + 3.9 * Second);
    auto const& [t, degrees_of_freedom] = *it;
    EXPECT_EQ(t, t0_ + 4 * Second);
    EXPECT_EQ(degrees_of_freedom.position(),
              World::origin + Displacement<World>({4 * Metre,
                                                   0 * Metre,
                                                   0 * Metre}));
  }
  {
    auto const it = trajectory1.lower_bound(t0_ + 4 * Second);
    auto const& [t, degrees_of_freedom] = *it;
    EXPECT_EQ(t, t0_ + 4 * Second);
    EXPECT_EQ(degrees_of_freedom.position(),
              World::origin + Displacement<World>({4 * Metre,
                                                   0 * Metre,
                                                   0 * Metre}));
  }
  {
    auto const it = trajectory2.lower_bound(t0_ + 4 * Second);
    auto const& [t, degrees_of_freedom] = *it;
    EXPECT_EQ(t, t0_ + 4 * Second);
    EXPECT_EQ(degrees_of_freedom.position(),
              World::origin + Displacement<World>({4 * Metre,
                                                   0 * Metre,
                                                   0 * Metre}));
  }
  {
    auto const it = trajectory2.lower_bound(t0_ + 4.1 * Second);
    auto const& [t, degrees_of_freedom] = *it;
    EXPECT_EQ(t, t0_ + 5 * Second);
    EXPECT_EQ(degrees_of_freedom.position(),
              World::origin + Displacement<World>({4 * Metre,
                                                   0 * Metre,
                                                   0 * Metre}));
  }
}

TEST_F(DiscreteTrajectoryTest, AttachSegmentsMatching) {
  auto trajectory1 = MakeTrajectory();
  auto trajectory2 = MakeTrajectory(
      t0_ + 14 * Second,
      DegreesOfFreedom<World>(
          World::origin + Displacement<World>({4 * Metre,
                                               4 * Metre,
                                               4 * Metre}),
          Velocity<World>({0 * Metre / Second,
                           0 * Metre / Second,
                           1 * Metre / Second})));
  trajectory1.AttachSegments(std::move(trajectory2));
  EXPECT_EQ(6, trajectory1.segments().size());
  EXPECT_EQ(t0_, trajectory1.begin()->time);
  EXPECT_EQ(t0_ + 28 * Second, trajectory1.rbegin()->time);

  // Check that the trajectories are minimally usable (in particular, as far as
  // the time-to-segment mapping is concerned).
  {
    auto const it = trajectory1.lower_bound(t0_ + 13.9 * Second);
    auto const& [t, degrees_of_freedom] = *it;
    EXPECT_EQ(t, t0_ + 14 * Second);
    EXPECT_EQ(degrees_of_freedom.position(),
              World::origin + Displacement<World>({4 * Metre,
                                                   4 * Metre,
                                                   4 * Metre}));
  }
  {
    auto const it = trajectory1.lower_bound(t0_ + 14 * Second);
    auto const& [t, degrees_of_freedom] = *it;
    EXPECT_EQ(t, t0_ + 14 * Second);
    EXPECT_EQ(degrees_of_freedom.position(),
              World::origin + Displacement<World>({4 * Metre,
                                                   4 * Metre,
                                                   4 * Metre}));
  }
  {
    auto const it = trajectory1.lower_bound(t0_ + 14.1 * Second);
    auto const& [t, degrees_of_freedom] = *it;
    EXPECT_EQ(t, t0_ + 15 * Second);
    EXPECT_EQ(degrees_of_freedom.position(),
              World::origin + Displacement<World>({4 * Metre,
                                                   4 * Metre,
                                                   5 * Metre}));
  }
}

TEST_F(DiscreteTrajectoryTest, AttachSegmentsMismatching) {
  auto trajectory1 = MakeTrajectory();
  auto trajectory2 = MakeTrajectory(
      t0_ + 15 * Second,
      DegreesOfFreedom<World>(
          World::origin + Displacement<World>({5 * Metre,
                                               5 * Metre,
                                               5 * Metre}),
          Velocity<World>({0 * Metre / Second,
                           0 * Metre / Second,
                           1 * Metre / Second})));
  trajectory1.AttachSegments(std::move(trajectory2));
  EXPECT_EQ(6, trajectory1.segments().size());
  EXPECT_EQ(t0_, trajectory1.begin()->time);
  EXPECT_EQ(t0_ + 29 * Second, trajectory1.rbegin()->time);

  EXPECT_EQ(trajectory1.EvaluatePosition(t0_ + 14 * Second),
            World::origin + Displacement<World>({4 * Metre,
                                                 4 * Metre,
                                                 4 * Metre}));
  EXPECT_EQ(trajectory1.EvaluatePosition(t0_ + 15 * Second),
            World::origin + Displacement<World>({5 * Metre,
                                                 5 * Metre,
                                                 5 * Metre}));
}

TEST_F(DiscreteTrajectoryTest, DeleteSegments) {
  auto trajectory = MakeTrajectory();
  auto const first_segment = trajectory.segments().begin();
  auto second_segment = std::next(first_segment);
  trajectory.DeleteSegments(second_segment);
  EXPECT_EQ(1, trajectory.segments().size());
  EXPECT_EQ(t0_, trajectory.begin()->time);
  EXPECT_EQ(t0_ + 4 * Second, trajectory.rbegin()->time);
  EXPECT_TRUE(second_segment == trajectory.segments().end());
}

TEST_F(DiscreteTrajectoryTest, ForgetAfter) {
  auto trajectory = MakeTrajectory();

  trajectory.ForgetAfter(trajectory.end());
  EXPECT_EQ(3, trajectory.segments().size());

  trajectory.ForgetAfter(t0_ + 12 * Second);
  EXPECT_EQ(3, trajectory.segments().size());
  EXPECT_EQ(t0_, trajectory.begin()->time);
  EXPECT_EQ(t0_ + 11 * Second, trajectory.rbegin()->time);

  trajectory.ForgetAfter(t0_ + 6.1 * Second);
  EXPECT_EQ(2, trajectory.segments().size());
  EXPECT_EQ(t0_, trajectory.begin()->time);
  EXPECT_EQ(t0_ + 6 * Second, trajectory.rbegin()->time);

  trajectory.ForgetAfter(t0_ + 4 * Second);
  EXPECT_EQ(1, trajectory.segments().size());
  EXPECT_EQ(t0_, trajectory.begin()->time);
  EXPECT_EQ(t0_ + 4 * Second, trajectory.rbegin()->time);

  trajectory.ForgetAfter(t0_);
  EXPECT_TRUE(trajectory.empty());
  EXPECT_EQ(1, trajectory.segments().size());
}

TEST_F(DiscreteTrajectoryTest, ForgetBefore) {
  auto trajectory = MakeTrajectory();

  trajectory.ForgetBefore(t0_ + 3 * Second);
  EXPECT_EQ(3, trajectory.segments().size());
  EXPECT_EQ(t0_ + 3 * Second, trajectory.begin()->time);
  EXPECT_EQ(t0_ + 14 * Second, trajectory.rbegin()->time);
<<<<<<< HEAD
  EXPECT_EQ(12, trajectory.size());
=======
  EXPECT_EQ(t0_ + 3 * Second, trajectory.t_min());
>>>>>>> 6aa8e616

  trajectory.ForgetBefore(t0_ + 6.1 * Second);
  EXPECT_EQ(3, trajectory.segments().size());
  EXPECT_EQ(t0_ + 7 * Second, trajectory.begin()->time);
  EXPECT_EQ(t0_ + 14 * Second, trajectory.rbegin()->time);
<<<<<<< HEAD
  EXPECT_EQ(8, trajectory.size());
=======
  EXPECT_EQ(t0_ + 7 * Second, trajectory.t_min());
>>>>>>> 6aa8e616

  trajectory.ForgetBefore(t0_ + 9 * Second);
  EXPECT_EQ(3, trajectory.segments().size());
  EXPECT_EQ(t0_ + 9 * Second, trajectory.begin()->time);
  EXPECT_EQ(t0_ + 14 * Second, trajectory.rbegin()->time);
<<<<<<< HEAD
  EXPECT_EQ(6, trajectory.size());
=======
  EXPECT_EQ(t0_ + 9 * Second, trajectory.t_min());
>>>>>>> 6aa8e616

  // The trajectory now has empty segments, so let's check that we can properly
  // iterate over those.
  {
    std::vector<Instant> times;
    for (auto const& [t, _] : trajectory) {
      times.push_back(t);
    }
    EXPECT_THAT(times,
                ElementsAre(t0_ + 9 * Second,
                            t0_ + 10 * Second,
                            t0_ + 11 * Second,
                            t0_ + 12 * Second,
                            t0_ + 13 * Second,
                            t0_ + 14 * Second));
  }
  {
    std::vector<Instant> times;
    for (auto it = trajectory.rbegin(); it != trajectory.rend(); ++it) {
      times.push_back(it->time);
    }
    EXPECT_THAT(times,
                ElementsAre(t0_ + 14 * Second,
                            t0_ + 13 * Second,
                            t0_ + 12 * Second,
                            t0_ + 11 * Second,
                            t0_ + 10 * Second,
                            t0_ + 9 * Second));
  }

  trajectory.ForgetBefore(t0_ + 99 * Second);
  EXPECT_TRUE(trajectory.empty());
<<<<<<< HEAD
  EXPECT_EQ(0, trajectory.size());

  trajectory.ForgetBefore(trajectory.end());
  EXPECT_TRUE(trajectory.empty());
  EXPECT_EQ(0, trajectory.size());
=======
  EXPECT_EQ(InfiniteFuture, trajectory.t_min());

  trajectory.ForgetBefore(trajectory.end());
  EXPECT_TRUE(trajectory.empty());
  EXPECT_EQ(InfiniteFuture, trajectory.t_min());
>>>>>>> 6aa8e616
}

TEST_F(DiscreteTrajectoryTest, Merge) {
  {
    auto trajectory1 = MakeTrajectory();
    auto trajectory2 = MakeTrajectory();

    trajectory1.ForgetAfter(t0_ + 6 * Second);
    trajectory2.ForgetBefore(t0_ + 6 * Second);

    trajectory1.Merge(std::move(trajectory2));

    EXPECT_EQ(3, trajectory1.segments().size());
    auto sit = trajectory1.segments().begin();
    EXPECT_EQ(5, sit->size());
    EXPECT_EQ(t0_, sit->front().time);
    EXPECT_EQ(t0_ + 4 * Second, sit->back().time);
    ++sit;
    EXPECT_EQ(6, sit->size());
    EXPECT_EQ(t0_ + 4 * Second, sit->front().time);
    EXPECT_EQ(t0_ + 9 * Second, sit->back().time);
    ++sit;
    EXPECT_EQ(6, sit->size());
    EXPECT_EQ(t0_ + 9 * Second, sit->front().time);
    EXPECT_EQ(t0_ + 14 * Second, sit->back().time);
  }
  {
    auto trajectory1 = MakeTrajectory();
    auto trajectory2 = MakeTrajectory();

    trajectory1.ForgetAfter(t0_ + 6 * Second);
    trajectory2.ForgetBefore(t0_ + 6 * Second);

    trajectory2.Merge(std::move(trajectory1));

    EXPECT_EQ(3, trajectory2.segments().size());
    auto sit = trajectory2.segments().begin();
    EXPECT_EQ(5, sit->size());
    EXPECT_EQ(t0_, sit->front().time);
    EXPECT_EQ(t0_ + 4 * Second, sit->back().time);
    ++sit;
    EXPECT_EQ(6, sit->size());
    EXPECT_EQ(t0_ + 4 * Second, sit->front().time);
    EXPECT_EQ(t0_ + 9 * Second, sit->back().time);
    ++sit;
    EXPECT_EQ(6, sit->size());
    EXPECT_EQ(t0_ + 9 * Second, sit->front().time);
    EXPECT_EQ(t0_ + 14 * Second, sit->back().time);
  }
}

TEST_F(DiscreteTrajectoryTest, TMinTMaxEvaluate) {
  auto const trajectory = MakeTrajectory();
  EXPECT_EQ(t0_, trajectory.t_min());
  EXPECT_EQ(t0_ + 14 * Second, trajectory.t_max());
  EXPECT_THAT(trajectory.EvaluateDegreesOfFreedom(t0_ + 3.14 * Second),
      Componentwise(AlmostEquals(
                        World::origin + Displacement<World>({3.14 * Metre,
                                                             0 * Metre,
                                                             0 * Metre}), 0),
                    AlmostEquals(Velocity<World>({1 * Metre / Second,
                                                  0 * Metre / Second,
                                                  0 * Metre / Second}), 0)));
  EXPECT_THAT(trajectory.EvaluateDegreesOfFreedom(t0_ + 6.78 * Second),
      Componentwise(AlmostEquals(
                        World::origin + Displacement<World>({4 * Metre,
                                                             1.78 * Metre,
                                                             0 * Metre}), 1),
                    AlmostEquals(Velocity<World>({0 * Metre / Second,
                                        1 * Metre / Second,
                                        0 * Metre / Second}), 0)));
}

TEST_F(DiscreteTrajectoryTest, SerializationRoundTrip) {
  auto const trajectory = MakeTrajectory();
  auto const trajectory_first_segment = trajectory.segments().begin();
  auto const trajectory_second_segment = std::next(trajectory_first_segment);
  auto const trajectory_past_the_end = trajectory.segments().end();

  serialization::DiscreteTrajectory message1;
  trajectory.WriteToMessage(&message1,
                            /*tracked=*/{trajectory_second_segment,
                                         trajectory_past_the_end},
                            /*exact=*/
                            {trajectory.lower_bound(t0_ + 2 * Second),
                             trajectory.lower_bound(t0_ + 3 * Second)});

  DiscreteTrajectorySegmentIterator<World> deserialized_second_segment;
  DiscreteTrajectorySegmentIterator<World> deserialized_past_the_end;
  auto const deserialized_trajectory =
      DiscreteTrajectory<World>::ReadFromMessage(
          message1, /*tracked=*/{&deserialized_second_segment,
                                 &deserialized_past_the_end});

  // Check that the tracked segment was properly retrieved.
  EXPECT_EQ(t0_ + 4 * Second, deserialized_second_segment->begin()->time);
  EXPECT_EQ(t0_ + 9 * Second, deserialized_second_segment->rbegin()->time);

  // Check that the past-the-end iterator was properly set.
  EXPECT_TRUE(deserialized_past_the_end ==
              deserialized_trajectory.segments().end());

  // Check that the exact points are exact.
  EXPECT_EQ(
      deserialized_trajectory.lower_bound(t0_ + 2 * Second)->degrees_of_freedom,
      trajectory.lower_bound(t0_ + 2 * Second)->degrees_of_freedom);
  EXPECT_EQ(
      deserialized_trajectory.lower_bound(t0_ + 3 * Second)->degrees_of_freedom,
      trajectory.lower_bound(t0_ + 3 * Second)->degrees_of_freedom);

  serialization::DiscreteTrajectory message2;
  deserialized_trajectory.WriteToMessage(
      &message2,
      /*tracked=*/{deserialized_second_segment,
                   deserialized_past_the_end},
      /*exact=*/
      {deserialized_trajectory.lower_bound(t0_ + 2 * Second),
       deserialized_trajectory.lower_bound(t0_ + 3 * Second)});

  EXPECT_THAT(message2, EqualsProto(message1));
}

TEST_F(DiscreteTrajectoryTest, SerializationExactEndpoints) {
  DiscreteTrajectory<World> trajectory;
  AngularFrequency const ω = 3 * Radian / Second;
  Length const r = 2 * Metre;
  Time const Δt = 1.0 / 3.0 * Milli(Second);
  Instant const t1 = t0_;
  Instant const t2 = t0_ + 100.0 / 7.0 * Second;
  Instant const t3 = t0_ + 200.0 / 11.0 * Second;
  // Downsampling is required for ZFP compression.
  DiscreteTrajectorySegment<World>::DownsamplingParameters const
      downsampling_parameters{.max_dense_intervals = 100,
                              .tolerance = 5 * Milli(Metre)};

  auto sit = trajectory.segments().begin();
  sit->SetDownsampling(downsampling_parameters);
  AppendTrajectoryTimeline(
      NewCircularTrajectoryTimeline<World>(ω, r, Δt, t1, t2),
      trajectory);
  sit = trajectory.NewSegment();
  sit->SetDownsampling(downsampling_parameters);
  AppendTrajectoryTimeline(
      NewCircularTrajectoryTimeline<World>(2 * ω, 2 * r, Δt, t2, t3),
      trajectory);

  auto const degrees_of_freedom1 =
      trajectory.EvaluateDegreesOfFreedom(t1 + 10 * Second);
  auto const degrees_of_freedom2 =
      trajectory.EvaluateDegreesOfFreedom(t2 + 2 * Second);

  serialization::DiscreteTrajectory message;
  trajectory.WriteToMessage(&message, /*tracked=*/{}, /*exact=*/{});

  // Deserialization would fail if the endpoints were nudged by ZFP compression.
  auto const deserialized_trajectory =
      DiscreteTrajectory<World>::ReadFromMessage(message, /*tracked=*/{});

  auto const deserialized_degrees_of_freedom1 =
      deserialized_trajectory.EvaluateDegreesOfFreedom(t1 + 10 * Second);
  auto const deserialized_degrees_of_freedom2 =
      deserialized_trajectory.EvaluateDegreesOfFreedom(t2 + 2 * Second);

  // These checks verify that ZFP compression actually happened (so we observe
  // small errors on the degrees of freedom).
  EXPECT_THAT(
      (deserialized_degrees_of_freedom1.position() - World::origin).Norm(),
      AbsoluteErrorFrom((degrees_of_freedom1.position() - World::origin).Norm(),
                        IsNear(0.022_⑴*Milli(Metre))));
  EXPECT_THAT(deserialized_degrees_of_freedom1.velocity().Norm(),
              AbsoluteErrorFrom(degrees_of_freedom1.velocity().Norm(),
                                IsNear(5.8_⑴ * Milli(Metre) / Second)));
  EXPECT_THAT(
      (deserialized_degrees_of_freedom2.position() - World::origin).Norm(),
      AbsoluteErrorFrom((degrees_of_freedom2.position() - World::origin).Norm(),
                        IsNear(0.47_⑴*Milli(Metre))));
  EXPECT_THAT(deserialized_degrees_of_freedom2.velocity().Norm(),
              AbsoluteErrorFrom(degrees_of_freedom2.velocity().Norm(),
                                IsNear(1.5_⑴ * Milli(Metre) / Second)));
}

TEST_F(DiscreteTrajectoryTest, SerializationRange) {
  auto const trajectory1 = MakeTrajectory();
  auto trajectory2 = MakeTrajectory();

  serialization::DiscreteTrajectory message1;
  trajectory1.WriteToMessage(
      &message1,
      /*begin=*/trajectory1.upper_bound(t0_ + 6 * Second),
      /*end=*/trajectory1.upper_bound(t0_ + 12 * Second),
      /*tracked=*/{},
      /*exact=*/{});

  serialization::DiscreteTrajectory message2;
  trajectory2.ForgetBefore(trajectory2.upper_bound(t0_ + 6 * Second));
  trajectory2.ForgetAfter(trajectory2.upper_bound(t0_ + 12 * Second));
  trajectory2.WriteToMessage(&message2,
                             /*tracked=*/{},
                             /*exact=*/{});

  // Writing a range of the trajectory is equivalent to forgetting and writing
  // the result.
  EXPECT_THAT(message1, EqualsProto(message2));
}

TEST_F(DiscreteTrajectoryTest, DISABLED_SerializationPreHamiltonCompatibility) {
  StringLogSink log_warning(google::WARNING);
  auto const serialized_message = ReadFromBinaryFile(
      R"(P:\Public Mockingbird\Principia\Saves\3136\trajectory_3136.proto.bin)");  // NOLINT
  auto const message1 =
      ParseFromBytes<serialization::DiscreteTrajectory>(serialized_message);
  DiscreteTrajectory<World>::SegmentIterator psychohistory;
  auto const history = DiscreteTrajectory<World>::ReadFromMessage(
      message1, /*tracked=*/{&psychohistory});
  EXPECT_THAT(log_warning.string(),
              AllOf(HasSubstr("pre-Hamilton"), Not(HasSubstr("pre-Haar"))));

  // Note that the sizes don't have the same semantics as pre-Hamilton.  The
  // history now counts all segments.  The psychohistory has a duplicated point
  // at the beginning.
  EXPECT_EQ(435'929, history.size());
  EXPECT_EQ(3, psychohistory->size());

  // Evaluate a point in each of the two segments.
  EXPECT_THAT(
      history.EvaluateDegreesOfFreedom("1957-10-04T19:28:34"_TT),
      Eq(DegreesOfFreedom<World>(
          World::origin +
              Displacement<World>({+1.47513683827317657e+11 * Metre,
                                   +2.88696086355042419e+10 * Metre,
                                   +1.24740082262952404e+10 * Metre}),
          Velocity<World>({-6.28845231836519179e+03 * (Metre / Second),
                           +2.34046542233168329e+04 * (Metre / Second),
                           +4.64410011408655919e+03 * (Metre / Second)}))));
  EXPECT_THAT(
      psychohistory->EvaluateDegreesOfFreedom("1958-10-07T09:38:30"_TT),
      Eq(DegreesOfFreedom<World>(
          World::origin +
              Displacement<World>({+1.45814173315801941e+11 * Metre,
                                   +3.45409490426372147e+10 * Metre,
                                   +1.49445864962450924e+10 * Metre}),
          Velocity<World>({-8.70708379504568074e+03 * (Metre / Second),
                           +2.61488327506437054e+04 * (Metre / Second),
                           +1.90319283138508908e+04 * (Metre / Second)}))));

  // Serialize the trajectory in the Hamilton format.
  serialization::DiscreteTrajectory message2;
  history.WriteToMessage(&message2,
                         /*tracked=*/{psychohistory},
                         /*exact=*/{});
}

}  // namespace physics
}  // namespace principia<|MERGE_RESOLUTION|>--- conflicted
+++ resolved
@@ -524,31 +524,22 @@
   EXPECT_EQ(3, trajectory.segments().size());
   EXPECT_EQ(t0_ + 3 * Second, trajectory.begin()->time);
   EXPECT_EQ(t0_ + 14 * Second, trajectory.rbegin()->time);
-<<<<<<< HEAD
+  EXPECT_EQ(t0_ + 3 * Second, trajectory.t_min());
   EXPECT_EQ(12, trajectory.size());
-=======
-  EXPECT_EQ(t0_ + 3 * Second, trajectory.t_min());
->>>>>>> 6aa8e616
 
   trajectory.ForgetBefore(t0_ + 6.1 * Second);
   EXPECT_EQ(3, trajectory.segments().size());
   EXPECT_EQ(t0_ + 7 * Second, trajectory.begin()->time);
   EXPECT_EQ(t0_ + 14 * Second, trajectory.rbegin()->time);
-<<<<<<< HEAD
+  EXPECT_EQ(t0_ + 7 * Second, trajectory.t_min());
   EXPECT_EQ(8, trajectory.size());
-=======
-  EXPECT_EQ(t0_ + 7 * Second, trajectory.t_min());
->>>>>>> 6aa8e616
 
   trajectory.ForgetBefore(t0_ + 9 * Second);
   EXPECT_EQ(3, trajectory.segments().size());
   EXPECT_EQ(t0_ + 9 * Second, trajectory.begin()->time);
   EXPECT_EQ(t0_ + 14 * Second, trajectory.rbegin()->time);
-<<<<<<< HEAD
+  EXPECT_EQ(t0_ + 9 * Second, trajectory.t_min());
   EXPECT_EQ(6, trajectory.size());
-=======
-  EXPECT_EQ(t0_ + 9 * Second, trajectory.t_min());
->>>>>>> 6aa8e616
 
   // The trajectory now has empty segments, so let's check that we can properly
   // iterate over those.
@@ -581,19 +572,13 @@
 
   trajectory.ForgetBefore(t0_ + 99 * Second);
   EXPECT_TRUE(trajectory.empty());
-<<<<<<< HEAD
+  EXPECT_EQ(InfiniteFuture, trajectory.t_min());
   EXPECT_EQ(0, trajectory.size());
-
-  trajectory.ForgetBefore(trajectory.end());
-  EXPECT_TRUE(trajectory.empty());
-  EXPECT_EQ(0, trajectory.size());
-=======
-  EXPECT_EQ(InfiniteFuture, trajectory.t_min());
 
   trajectory.ForgetBefore(trajectory.end());
   EXPECT_TRUE(trajectory.empty());
   EXPECT_EQ(InfiniteFuture, trajectory.t_min());
->>>>>>> 6aa8e616
+  EXPECT_EQ(0, trajectory.size());
 }
 
 TEST_F(DiscreteTrajectoryTest, Merge) {
