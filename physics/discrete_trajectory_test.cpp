--- conflicted
+++ resolved
@@ -37,11 +37,6 @@
 using geometry::Position;
 using geometry::R3Element;
 using geometry::Vector;
-<<<<<<< HEAD
-using numerics::DoublePrecision;
-using quantities::Abs;
-=======
->>>>>>> 5575c9ee
 using quantities::AngularFrequency;
 using quantities::Cos;
 using quantities::Length;
@@ -853,22 +848,12 @@
 }
 
 TEST_F(DiscreteTrajectoryTest, QuadrilateralCircle) {
-<<<<<<< HEAD
-  DiscreteTrajectory<World> circle;
-
-=======
->>>>>>> 5575c9ee
   AngularFrequency const ω = 3 * Radian / Second;
   Length const r = 2 * Metre;
   Speed const v = ω * r / Radian;
   Time const period = 2 * π * Radian / ω;
-<<<<<<< HEAD
-  AppendCircularTrajectory(
-      ω, r, /*Δt=*/period / 4, /*t1=*/t0_, /*t2=*/t0_ + period, circle);
-=======
   auto const circle = NewCircularTrajectory<World>(
       ω, r, /*Δt=*/period / 4, /*t1=*/t0_, /*t2=*/t0_ + period);
->>>>>>> 5575c9ee
 
   double max_r_error = 0;
   double max_v_error = 0;
@@ -898,15 +883,10 @@
   Time const Δt = 10 * Milli(Second);
   Instant const t1 = t0_;
   Instant const t2 = t0_ + 10 * Second;
-<<<<<<< HEAD
-  AppendCircularTrajectory(ω, r, Δt, t1, t2, circle);
-  AppendCircularTrajectory(ω, r, Δt, t1, t2, downsampled_circle);
-=======
   AppendTrajectory(*NewCircularTrajectory<World>(ω, r, Δt, t1, t2),
                    /*to=*/circle);
   AppendTrajectory(*NewCircularTrajectory<World>(ω, r, Δt, t1, t2),
                    /*to=*/downsampled_circle);
->>>>>>> 5575c9ee
 
   EXPECT_THAT(circle.Size(), Eq(1001));
   EXPECT_THAT(downsampled_circle.Size(), Eq(77));
@@ -974,18 +954,6 @@
   Time const Δt = 10 * Milli(Second);
   Instant const t1 = t0_;
   Instant const t2 = t0_ + 5 * Second;
-<<<<<<< HEAD
-  auto const circle_tmax = AppendCircularTrajectory(ω, r, Δt, t1, t2, circle);
-
-  serialization::DiscreteTrajectory message;
-  circle.WriteToMessage(&message,
-                        /*excluded=*/{},
-                        /*tracked=*/{},
-                        /*exact=*/{circle.LowerBound(t0_ + 2 * Second),
-                                   circle.LowerBound(t0_ + 3 * Second)});
-  auto deserialized_circle =
-      DiscreteTrajectory<World>::ReadFromMessage(message, /*tracked=*/{});
-=======
   AppendTrajectory(*NewCircularTrajectory<World>(ω, r, Δt, t1, t2),
                    /*to=*/circle);
   auto const circle_tmax = circle.back().time;
@@ -997,7 +965,6 @@
                                    circle.LowerBound(t0_ + 3 * Second)});
   auto deserialized_circle =
       DiscreteTrajectory<World>::ReadFromMessage(message, /*forks=*/{});
->>>>>>> 5575c9ee
 
   // Serialization/deserialization preserves the size, the times, and nudges the
   // positions by less than the tolerance.  It also preserve the degrees of
@@ -1031,30 +998,17 @@
   // Appending may result in different downsampling because the positions differ
   // a bit.
   Instant const t3 = t0_ + 10 * Second;
-<<<<<<< HEAD
-  AppendCircularTrajectory(ω, r, Δt, circle_tmax, t3, circle);
-  AppendCircularTrajectory(ω, r, Δt, circle_tmax, t3, *deserialized_circle);
-=======
   AppendTrajectory(
       *NewCircularTrajectory<World>(ω, r, Δt, circle_tmax + Δt, t3),
       /*to=*/circle);
   AppendTrajectory(
       *NewCircularTrajectory<World>(ω, r, Δt, circle_tmax + Δt, t3),
       /*to=*/*deserialized_circle);
->>>>>>> 5575c9ee
 
   // Despite the difference in downsampling (and therefore in size) the two
   // trajectories are still within the tolerance.
   EXPECT_THAT(circle.Size(), Eq(77));
   EXPECT_THAT(deserialized_circle->Size(), Eq(78));
-<<<<<<< HEAD
-  for (auto t = DoublePrecision<Instant>(t0_); t.value <= t3; t.Increment(Δt)) {
-    EXPECT_THAT(deserialized_circle->EvaluatePosition(t.value),
-                AbsoluteErrorFrom(circle.EvaluatePosition(t.value),
-                                  Le(0.23 * Milli(Metre))));
-    EXPECT_THAT(deserialized_circle->EvaluateVelocity(t.value),
-                AbsoluteErrorFrom(circle.EvaluateVelocity(t.value),
-=======
   for (Instant t = t0_;
        t <= std::min(circle.back().time, deserialized_circle->back().time);
        t += Δt) {
@@ -1063,7 +1017,6 @@
         AbsoluteErrorFrom(circle.EvaluatePosition(t), Le(0.23 * Milli(Metre))));
     EXPECT_THAT(deserialized_circle->EvaluateVelocity(t),
                 AbsoluteErrorFrom(circle.EvaluateVelocity(t),
->>>>>>> 5575c9ee
                                   Le(5.7 * Milli(Metre) / Second)));
   }
 }
@@ -1080,15 +1033,6 @@
   Time const Δt = 1.0 / 128.0 * Second;  // Yields exact times.
   Instant const t1 = t0_;
   Instant const t2 = t0_ + 10 * Second;
-<<<<<<< HEAD
-  AppendCircularTrajectory(ω, r, Δt, t1, t2, circle);
-  AppendCircularTrajectory(ω, r, Δt, t1, t2, forgotten_circle);
-
-  forgotten_circle.ForgetAfter(t2);
-  AppendCircularTrajectory(
-      ω, r, Δt, forgotten_circle.back().time + Δt, t2, forgotten_circle);
-  EXPECT_THAT(circle.Size(), Eq(93));
-=======
   AppendTrajectory(*NewCircularTrajectory<World>(ω, r, Δt, t1, t2),
                    /*to=*/circle);
   AppendTrajectory(*NewCircularTrajectory<World>(ω, r, Δt, t1, t2),
@@ -1099,7 +1043,6 @@
                        ω, r, Δt, forgotten_circle.back().time + Δt, t2),
                    /*to=*/forgotten_circle);
   EXPECT_THAT(circle.Size(), Eq(92));
->>>>>>> 5575c9ee
   EXPECT_THAT(forgotten_circle.Size(), Eq(circle.Size()));
   std::vector<Length> errors;
   for (auto const [time, degrees_of_freedom] : forgotten_circle) {
