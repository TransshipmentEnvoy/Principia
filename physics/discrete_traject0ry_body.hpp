--- conflicted
+++ resolved
@@ -155,17 +155,11 @@
   // entire trajectory is empty.
   if (last_segment.empty()) {
     CHECK(segment_by_left_endpoint_.empty())
-<<<<<<< HEAD
-        << "Time to segment map has " << segment_by_left_endpoint_.size()
-        << " elements";
-  } else {
-=======
         << "Inserting after an empty segment but the trajectory is not empty, "
         << "its time-to-segment map has " << segment_by_left_endpoint_.size()
         << " entries";
   } else {
     // Duplicate the last point of the previous segment.
->>>>>>> 88371fb7
     auto const& [last_time, last_degrees_of_freedom] = *last_segment.rbegin();
     new_segment_sit->Append(last_time, last_degrees_of_freedom);
     // The use of |insert_or_assign| ensure that we override any entry with the
@@ -250,11 +244,7 @@
   } else {
     segments_->erase(std::next(sit), segments_->end());
     segment_by_left_endpoint_.erase(std::next(leit),
-<<<<<<< HEAD
-                                     segment_by_left_endpoint_.end());
-=======
                                     segment_by_left_endpoint_.end());
->>>>>>> 88371fb7
   }
 }
 
@@ -442,10 +432,6 @@
   // Finally restore the left endpoints.
   int i = 0;
   auto sit = trajectory.segments_->begin();
-<<<<<<< HEAD
-  for (auto const& serialized_t : message.left_endpoint()) {
-    auto const t = Instant::ReadFromMessage(serialized_t);
-=======
   for (auto const& segment_by_left_endpoint :
        message.segment_by_left_endpoint()) {
     auto const t =
@@ -454,7 +440,6 @@
       ++sit;
       ++i;
     }
->>>>>>> 88371fb7
     trajectory.segment_by_left_endpoint_.insert_or_assign(
         trajectory.segment_by_left_endpoint_.end(), t, sit);
   }
@@ -475,12 +460,7 @@
     return segment_by_left_endpoint_.end();
   }
   auto it = segment_by_left_endpoint_.upper_bound(t);
-<<<<<<< HEAD
-  CHECK(it != segment_by_left_endpoint_.begin())
-      << "No segment covering " << t;
-=======
   CHECK(it != segment_by_left_endpoint_.begin()) << "No segment covering " << t;
->>>>>>> 88371fb7
   return --it;
 }
 
@@ -492,12 +472,7 @@
     return segment_by_left_endpoint_.cend();
   }
   auto it = segment_by_left_endpoint_.upper_bound(t);
-<<<<<<< HEAD
-  CHECK(it != segment_by_left_endpoint_.begin())
-      << "No segment covering " << t;
-=======
   CHECK(it != segment_by_left_endpoint_.begin()) << "No segment covering " << t;
->>>>>>> 88371fb7
   return --it;
 }
 
@@ -537,12 +512,7 @@
     int i = 0;
     auto sit1 = segments_->cbegin();
     for (auto leit = segment_by_left_endpoint_.cbegin();
-<<<<<<< HEAD
-         leit != segment_by_left_endpoint_.cend();
-         ++leit, ++i) {
-=======
          leit != segment_by_left_endpoint_.cend();) {
->>>>>>> 88371fb7
       auto const sit2 = leit->second;
       if (sit2->empty()) {
         return absl::InternalError(
@@ -550,10 +520,7 @@
       } else if (sit1 == sit2) {
         ++sit1;
         ++leit;
-<<<<<<< HEAD
-=======
         ++i;
->>>>>>> 88371fb7
       } else if (sit1->empty() || sit1->size() == 1) {
         ++sit1;
       } else {
@@ -766,16 +733,10 @@
   }
 
   // Finally, set the time-to-segment map.
-<<<<<<< HEAD
-  //TODO(phl):Incorrect?
-  trajectory.segment_by_left_endpoint_.insert_or_assign(sit->begin()->time,
-                                                        sit);
-=======
   if (!sit->empty()) {
     trajectory.segment_by_left_endpoint_.insert_or_assign(sit->begin()->time,
                                                           sit);
   }
->>>>>>> 88371fb7
 }
 
 }  // namespace internal_discrete_traject0ry
