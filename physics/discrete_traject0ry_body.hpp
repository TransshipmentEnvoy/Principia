﻿#pragma once

#include "physics/discrete_traject0ry.hpp"

#include <vector>

#include "absl/container/flat_hash_map.h"
#include "absl/strings/str_cat.h"
#include "astronomy/epoch.hpp"
#include "base/status_utilities.hpp"
#include "quantities/quantities.hpp"

namespace principia {
namespace physics {
namespace internal_discrete_traject0ry {

using astronomy::InfinitePast;
using base::make_not_null_unique;
using base::uninitialized;
using quantities::Length;

template<typename Frame>
DiscreteTraject0ry<Frame>::DiscreteTraject0ry()
    : segments_(make_not_null_unique<Segments>(1)) {
  auto const sit = segments_->begin();
  auto const self = SegmentIterator(segments_.get(), sit);
  *sit = DiscreteTrajectorySegment<Frame>(self);
}

template<typename Frame>
typename DiscreteTraject0ry<Frame>::reference
DiscreteTraject0ry<Frame>::front() const {
  return *begin();
}

template<typename Frame>
typename DiscreteTraject0ry<Frame>::reference
DiscreteTraject0ry<Frame>::back() const {
  return *rbegin();
}

template<typename Frame>
typename DiscreteTraject0ry<Frame>::iterator
DiscreteTraject0ry<Frame>::begin() const {
  return segments_->front().begin();
}

template<typename Frame>
typename DiscreteTraject0ry<Frame>::iterator
DiscreteTraject0ry<Frame>::end() const {
  return segments_->back().end();
}

template<typename Frame>
typename DiscreteTraject0ry<Frame>::reverse_iterator
DiscreteTraject0ry<Frame>::rbegin() const {
  return reverse_iterator(end());
}

template<typename Frame>
typename DiscreteTraject0ry<Frame>::reverse_iterator
DiscreteTraject0ry<Frame>::rend() const {
  return reverse_iterator(begin());
}

template<typename Frame>
bool DiscreteTraject0ry<Frame>::empty() const {
  return segment_by_left_endpoint_.empty();
}

template<typename Frame>
std::int64_t DiscreteTraject0ry<Frame>::size() const {
  std::int64_t size = 1;
  for (auto const& segment : *segments_) {
    size += segment.size();
  }
  size -= segments_->size();  // The junction points.
  return size;
}

template<typename Frame>
typename DiscreteTraject0ry<Frame>::iterator
DiscreteTraject0ry<Frame>::find(Instant const& t) const {
  auto const leit = FindSegment(t);
  if (leit == segment_by_left_endpoint_.cend()) {
    return end();
  }
  auto const sit = leit->second;
  auto const it = sit->find(t);
  if (it == sit->end()) {
    return end();
  }
  return it;
}

template<typename Frame>
typename DiscreteTraject0ry<Frame>::iterator
DiscreteTraject0ry<Frame>::lower_bound(Instant const& t) const {
  auto const leit = FindSegment(t);
  if (leit == segment_by_left_endpoint_.cend()) {
    return end();
  }
  auto const sit = leit->second;
  auto const it = sit->lower_bound(t);
  if (it == sit->end()) {
    return end();
  }
  return it;
}

template<typename Frame>
typename DiscreteTraject0ry<Frame>::iterator
DiscreteTraject0ry<Frame>::upper_bound(Instant const& t) const {
  auto const leit = FindSegment(t);
  if (leit == segment_by_left_endpoint_.cend()) {
    return end();
  }
  auto const sit = leit->second;
  auto const it = sit->upper_bound(t);
  if (it == sit->end()) {
    return end();
  }
  return it;
}

template<typename Frame>
typename DiscreteTraject0ry<Frame>::SegmentRange
DiscreteTraject0ry<Frame>::segments() const {
  return SegmentRange(SegmentIterator(
                          segments_.get(), segments_->begin()),
                      SegmentIterator(
                          segments_.get(), segments_->end()));
}

template<typename Frame>
typename DiscreteTraject0ry<Frame>::ReverseSegmentRange
DiscreteTraject0ry<Frame>::rsegments() const {
  return ReverseSegmentRange(std::reverse_iterator(SegmentIterator(
                                 segments_.get(), segments_->end())),
                             std::reverse_iterator(SegmentIterator(
                                 segments_.get(), segments_->begin())));
}

template<typename Frame>
typename DiscreteTraject0ry<Frame>::SegmentIterator
DiscreteTraject0ry<Frame>::NewSegment() {
  auto& last_segment = segments_->back();

  auto const& new_segment = segments_->emplace_back();
  auto const new_segment_sit = --segments_->end();
  auto const new_self = SegmentIterator(segments_.get(), new_segment_sit);
  *new_segment_sit = DiscreteTrajectorySegment<Frame>(new_self);

  // It is only possible to insert a segment after an empty segment if the
  // entire trajectory is empty.
  if (last_segment.empty()) {
    CHECK(segment_by_left_endpoint_.empty())
        << "Inserting after an empty segment but the trajectory is not empty, "
        << "its time-to-segment map has " << segment_by_left_endpoint_.size()
        << " entries";
  } else {
    // Duplicate the last point of the previous segment.
    auto const& [last_time, last_degrees_of_freedom] = *last_segment.rbegin();
    new_segment_sit->Append(last_time, last_degrees_of_freedom);
    // The use of |insert_or_assign| ensure that we override any entry with the
    // same left endpoint.
    segment_by_left_endpoint_.insert_or_assign(
        segment_by_left_endpoint_.end(), last_time, new_segment_sit);
  }

<<<<<<< HEAD
  DCHECK_OK(ValidateConsistency());
=======
  DCHECK_OK(ConsistencyStatus());
>>>>>>> f4e4462e
  return new_self;
}

template<typename Frame>
typename DiscreteTraject0ry<Frame>::DiscreteTraject0ry
DiscreteTraject0ry<Frame>::DetachSegments(SegmentIterator const begin) {
  DiscreteTraject0ry detached(uninitialized);

  // Move the detached segments to the new trajectory.
  detached.segments_->splice(detached.segments_->end(),
                             *segments_,
                             begin.iterator(), segments_->end());

  AdjustAfterSplicing(/*from=*/*this,
                      /*to=*/detached,
                      /*to_segments_begin=*/detached.segments_->begin());

<<<<<<< HEAD
  DCHECK_OK(ValidateConsistency());
=======
  DCHECK_OK(ConsistencyStatus());
>>>>>>> f4e4462e
  return detached;
}

template<typename Frame>
typename DiscreteTraject0ry<Frame>::SegmentIterator
DiscreteTraject0ry<Frame>::AttachSegments(
    DiscreteTraject0ry&& trajectory) {
  CHECK(!trajectory.empty());
  // NOTE(phl): This check might be too strict, we might want to allow LT as the
  // time comparison, and to adjust the first point of trajectory as needed.
  // We'll see if the clients need that.
  CHECK_EQ(rbegin()->time, trajectory.begin()->time)
      << "Mismatching times when attaching segments";
  CHECK_EQ(rbegin()->degrees_of_freedom, trajectory.begin()->degrees_of_freedom)
      << "Mismatching degrees of freedom when attaching segments";

  if (empty()) {
    *this = DiscreteTraject0ry(uninitialized);
  }

  // The |end| iterator keeps pointing at the end after the splice.  Instead,
  // we track the iterator to the last segment.
  auto const last_before_splice = --segments_->end();

  // Move the attached segments to the end of this trajectory.
  segments_->splice(segments_->end(),
                    *trajectory.segments_);

  auto const end_before_splice = std::next(last_before_splice);
  AdjustAfterSplicing(/*from=*/trajectory,
                      /*to=*/*this,
                      /*to_segments_begin=*/end_before_splice);

<<<<<<< HEAD
  DCHECK_OK(ValidateConsistency());
=======
  DCHECK_OK(ConsistencyStatus());
>>>>>>> f4e4462e
  return SegmentIterator(segments_.get(), end_before_splice);
}

template<typename Frame>
void DiscreteTraject0ry<Frame>::DeleteSegments(SegmentIterator const begin) {
  segments_->erase(begin.iterator(), segments_->end());
  if (segments_->empty()) {
    segment_by_left_endpoint_.clear();
  } else {
    auto const last_segment = --segments_->end();
    if (last_segment->empty()) {
      segment_by_left_endpoint_.clear();
    } else {
      // If there remains a non-empty segment, update the time-to-segment map
      // with for its time, and delete the rest.
      auto const& [leit, _] = segment_by_left_endpoint_.insert_or_assign(
          last_segment->front().time, last_segment);
      segment_by_left_endpoint_.erase(std::next(leit),
                                      segment_by_left_endpoint_.end());
    }
  }

<<<<<<< HEAD
  DCHECK_OK(ValidateConsistency());
=======
  DCHECK_OK(ConsistencyStatus());
>>>>>>> f4e4462e
}

template<typename Frame>
void DiscreteTraject0ry<Frame>::ForgetAfter(Instant const& t) {
  auto const leit = FindSegment(t);
  if (leit == segment_by_left_endpoint_.end()) {
    return;
  }
  auto const sit = leit->second;
  sit->ForgetAfter(t);
  // Here |sit| designates a segment starting at or after |t|.  If |t| is
  // exactly at the beginning of the segment,
  // |DiscreteTrajectorySegment::ForgetAfter| will leave it empty.  In that
  // case we drop the segment entirely.
  if (sit->empty()) {
    segments_->erase(sit, segments_->end());
    segment_by_left_endpoint_.erase(leit, segment_by_left_endpoint_.end());
  } else {
    segments_->erase(std::next(sit), segments_->end());
    segment_by_left_endpoint_.erase(std::next(leit),
                                    segment_by_left_endpoint_.end());
  }

<<<<<<< HEAD
  DCHECK_OK(ValidateConsistency());
=======
  DCHECK_OK(ConsistencyStatus());
>>>>>>> f4e4462e
}

template<typename Frame>
void DiscreteTraject0ry<Frame>::ForgetAfter(iterator const it) {
  ForgetAfter(it->time);
}

template<typename Frame>
void DiscreteTraject0ry<Frame>::ForgetBefore(Instant const& t) {
  auto const leit = FindSegment(t);
  if (leit == segment_by_left_endpoint_.end()) {
    return;
  }
  auto const sit = leit->second;
  // This call never makes the segment |*sit| empty.
  sit->ForgetBefore(t);
  for (auto s = segments_->begin(); s != sit; ++s) {
    // This call may either make the segment |*s| empty or leave it with a
    // single point matching |sit->front()|.
    s->ForgetBefore(t);
  }

  // Erase all the entries before and including |leit|.  These are entries for
  // now-empty segments or for 1-point segments, and the segment which we may
  // just have truncated.
  segment_by_left_endpoint_.erase(segment_by_left_endpoint_.begin(),
                                  std::next(leit));
  // Recreate an entry for |sit| with its new left endpoint.
  segment_by_left_endpoint_.insert_or_assign(segment_by_left_endpoint_.begin(),
                                             sit->front().time,
                                             sit);

<<<<<<< HEAD
  DCHECK_OK(ValidateConsistency());
=======
  DCHECK_OK(ConsistencyStatus());
>>>>>>> f4e4462e
}

template<typename Frame>
void DiscreteTraject0ry<Frame>::ForgetBefore(iterator const it) {
  ForgetBefore(it->time);
}

template<typename Frame>
void DiscreteTraject0ry<Frame>::Append(
    Instant const& t,
    DegreesOfFreedom<Frame> const& degrees_of_freedom) {
  auto leit = FindSegment(t);
  typename Segments::iterator sit;
  if (leit == segment_by_left_endpoint_.end()) {
    // If this is the first point appended to this trajectory, insert it in the
    // time-to-segment map.
    sit = --segments_->end();
    leit = segment_by_left_endpoint_.insert_or_assign(
        segment_by_left_endpoint_.end(), t, sit);
  } else {
    // The segment is expected to always have a point copied from its
    // predecessor.
    sit = leit->second;
    CHECK(!sit->empty()) << "Empty segment at " << t;
  }
  sit->Append(t, degrees_of_freedom);

<<<<<<< HEAD
  DCHECK_OK(ValidateConsistency());
=======
  DCHECK_OK(ConsistencyStatus());
>>>>>>> f4e4462e
}

template<typename Frame>
Instant DiscreteTraject0ry<Frame>::t_min() const {
  return segments_->front().t_min();
}

template<typename Frame>
Instant DiscreteTraject0ry<Frame>::t_max() const {
  return segments_->back().t_max();
}

template<typename Frame>
Position<Frame> DiscreteTraject0ry<Frame>::EvaluatePosition(
    Instant const& t) const {
  return FindSegment(t)->second->EvaluatePosition(t);
}

template<typename Frame>
Velocity<Frame> DiscreteTraject0ry<Frame>::EvaluateVelocity(
    Instant const& t) const {
  return FindSegment(t)->second->EvaluateVelocity(t);
}

template<typename Frame>
DegreesOfFreedom<Frame> DiscreteTraject0ry<Frame>::EvaluateDegreesOfFreedom(
    Instant const& t) const {
  return FindSegment(t)->second->EvaluateDegreesOfFreedom(t);
}

template<typename Frame>
void DiscreteTraject0ry<Frame>::WriteToMessage(
    not_null<serialization::DiscreteTrajectory*> message,
    std::vector<SegmentIterator> const& tracked,
    std::vector<iterator> const& exact) const {
  // Construct a map to efficiently find if a segment must be tracked.  The
  // keys are pointers to segments in |tracked|, the values are the
  // corresponding indices.
  absl::flat_hash_map<DiscreteTrajectorySegment<Frame> const*, int>
      segment_to_position;
  for (int i = 0; i < tracked.size(); ++i) {
    segment_to_position.emplace(&*tracked[i], i);
  }

  // Initialize the tracked positions to be able to recognize if some are
  // missing.
  message->mutable_tracked_position()->Resize(
      tracked.size(),
      serialization::DiscreteTrajectory::MISSING_TRACKED_POSITION);

  // The position of a segment in the repeated field |segment|.
  int segment_position = 0;
  for (auto sit = segments_->begin();
       sit != segments_->end();
       ++sit, ++segment_position) {
    sit->WriteToMessage(message->add_segment(), exact);

    if (auto const position_it = segment_to_position.find(&*sit);
        position_it != segment_to_position.end()) {
      // The field |tracked_position| is indexed by the indices in |tracked|.
      // Its value is the position of a tracked segment in the field |segment|.
      message->set_tracked_position(position_it->second, segment_position);
    }
  }

  // Write the left endpoints by scanning them in parallel with the segments.
  int i = 0;
  auto sit1 = segments_->begin();
  for (auto const& [t, sit2] : segment_by_left_endpoint_) {
    while (sit1 != sit2) {
      ++sit1;
      ++i;
    }
    auto* const segment_by_left_endpoint =
        message->add_segment_by_left_endpoint();
    t.WriteToMessage(segment_by_left_endpoint->mutable_left_endpoint());
    segment_by_left_endpoint->set_segment(i);
  }

  // Check that all the segments in |tracked| were mapped.
  // NOTE(phl): This might be too strong a constraint in Entwurf.
  for (auto const tracked_position : message->tracked_position()) {
    CHECK_NE(serialization::DiscreteTrajectory::MISSING_TRACKED_POSITION,
             tracked_position);
  }
}

template<typename Frame>
template<typename F, typename>
DiscreteTraject0ry<Frame>
DiscreteTraject0ry<Frame>::ReadFromMessage(
    serialization::DiscreteTrajectory const& message,
    std::vector<SegmentIterator*> const& tracked) {
  DiscreteTraject0ry trajectory(uninitialized);

  bool const is_pre_ζήνων = message.segment_size() == 0;
  if (is_pre_ζήνων) {
    LOG_IF(WARNING, is_pre_ζήνων) << "Reading pre-Ζήνων DiscreteTrajectory";
    ReadFromPreΖήνωνMessage(
        message, tracked, /*fork_point=*/std::nullopt, trajectory);
    CHECK_OK(trajectory.ConsistencyStatus());
    return trajectory;
  }

  // First restore the segments themselves.  |segment_iterators| will be used to
  // restore the tracked segments.
  std::vector<SegmentIterator> segment_iterators;
  segment_iterators.reserve(message.segment_size());
  for (auto const& serialized_segment : message.segment()) {
    trajectory.segments_->emplace_back();
    auto const sit = --trajectory.segments_->end();
    auto const self = SegmentIterator(trajectory.segments_.get(), sit);
    *sit = DiscreteTrajectorySegment<Frame>::ReadFromMessage(serialized_segment,
                                                             self);
    segment_iterators.push_back(self);
  }

  // Restore the tracked segments.
  CHECK_EQ(tracked.size(), message.tracked_position_size());
  for (int i = 0; i < message.tracked_position_size(); ++i) {
    int const tracked_position = message.tracked_position(i);
    CHECK_NE(serialization::DiscreteTrajectory::MISSING_TRACKED_POSITION,
             tracked_position);
    *tracked[i] = segment_iterators[tracked_position];
  }

  // Finally restore the left endpoints.
  int i = 0;
  auto sit = trajectory.segments_->begin();
  for (auto const& segment_by_left_endpoint :
       message.segment_by_left_endpoint()) {
    auto const t =
        Instant::ReadFromMessage(segment_by_left_endpoint.left_endpoint());
    while (segment_by_left_endpoint.segment() != i) {
      ++sit;
      ++i;
    }
    trajectory.segment_by_left_endpoint_.insert_or_assign(
        trajectory.segment_by_left_endpoint_.end(), t, sit);
  }

  CHECK_OK(trajectory.ConsistencyStatus());
  return trajectory;
}

template<typename Frame>
DiscreteTraject0ry<Frame>::DiscreteTraject0ry(uninitialized_t)
    : segments_(make_not_null_unique<Segments>()) {}

template<typename Frame>
typename DiscreteTraject0ry<Frame>::SegmentByLeftEndpoint::iterator
DiscreteTraject0ry<Frame>::FindSegment(
    Instant const& t) {
  if (segment_by_left_endpoint_.empty()) {
    return segment_by_left_endpoint_.end();
  }
  auto it = segment_by_left_endpoint_.upper_bound(t);
  CHECK(it != segment_by_left_endpoint_.begin()) << "No segment covering " << t;
  return --it;
}

template<typename Frame>
typename DiscreteTraject0ry<Frame>::SegmentByLeftEndpoint::const_iterator
DiscreteTraject0ry<Frame>::FindSegment(
    Instant const& t) const {
  if (segment_by_left_endpoint_.empty()) {
    return segment_by_left_endpoint_.cend();
  }
  auto it = segment_by_left_endpoint_.upper_bound(t);
  CHECK(it != segment_by_left_endpoint_.begin()) << "No segment covering " << t;
  return --it;
}

template<typename Frame>
absl::Status DiscreteTraject0ry<Frame>::ConsistencyStatus() const {
  if (segments_->size() < segment_by_left_endpoint_.size()) {
    return absl::InternalError(absl::StrCat("Size mismatch ",
                                            segments_->size(),
                                            " and ",
                                            segment_by_left_endpoint_.size()));
  }
  if (segment_by_left_endpoint_.empty()) {
    int i = 0;
    for (auto const& segment : *segments_) {
      if (!segment.empty()) {
        return absl::InternalError(absl::StrCat(
            "Segment #", i,
            " is not empty but is not in the time-to-segment map"));
      }
      ++i;
    }
  }
  {
    int i = 0;
    for (auto const& [left_endpoint, sit] : segment_by_left_endpoint_) {
      if (sit->empty()) {
      } else if (left_endpoint != sit->front().time) {
        absl::StrCat("Times mismatch ",
                      DebugString(left_endpoint),
                      " and ",
                      DebugString(sit->front().time),
                      " between segment #", i, " and the time-to-segment map");
      }
    }
  }
  {
    int i = 0;
    auto sit1 = segments_->cbegin();
    for (auto leit = segment_by_left_endpoint_.cbegin();
         leit != segment_by_left_endpoint_.cend();) {
      auto const sit2 = leit->second;
      if (sit2->empty()) {
        return absl::InternalError(
            absl::StrCat("Empty segment for time-to-segment entry #", i));
      } else if (sit1 == sit2) {
        ++sit1;
        ++leit;
        ++i;
      } else if (sit1->empty() || sit1->size() == 1) {
        ++sit1;
      } else {
        return absl::InternalError(
            absl::StrCat("Mismatch for time-to-segment entry #", i,
                         " at times ", DebugString(sit1->front().time),
                         " and ", DebugString(sit2->front().time)));
      }
    }
  }
  {
    int i = 0;
    for (auto sit = segments_->cbegin();
         sit != std::prev(segments_->cend());
         ++sit, ++i) {
      // Great care is required here because the DiscreteTrajectoryIterator will
      // "helpfully" paper over differences in degrees of freedom as long as the
      // times match.  We must look at the endpoints of the timeline explicitly.
      if (!sit->timeline_empty()) {
        auto const timeline_rbegin = --sit->timeline_end();
        auto const timeline_begin = std::next(sit)->timeline_begin();
        if (timeline_rbegin->time != timeline_begin->time) {
          return absl::InternalError(
              absl::StrCat("Duplicated time mismatch ",
                           DebugString(timeline_rbegin->time),
                           " and ",
                           DebugString(timeline_begin->time),
                           " for segment #",
                           i));
        } else if (timeline_rbegin->degrees_of_freedom !=
                   timeline_begin->degrees_of_freedom) {
          return absl::InternalError(
              absl::StrCat("Duplicated degrees of freedom mismatch ",
                           DebugString(timeline_rbegin->degrees_of_freedom),
                           " and ",
                           DebugString(timeline_begin->degrees_of_freedom),
                           " for segment #",
                           i));
        }
      }
    }
  }
  return absl::OkStatus();
}

template<typename Frame>
void DiscreteTraject0ry<Frame>::AdjustAfterSplicing(
    DiscreteTraject0ry& from,
    DiscreteTraject0ry& to,
    typename Segments::iterator to_segments_begin) {
  // Reset the self pointers of the new segments.  This is necessary for
  // iterating over them.
  for (auto sit = to_segments_begin; sit != to.segments_->end(); ++sit) {
    sit->SetSelf(SegmentIterator(to.segments_.get(), sit));
  }

  // Copy the time-to-segment entries on or after the time of |to_segment_begin|
  // from |from| to |to|.  We are sure to copy all the entries we need because
  // it includes the last segment that starts at that time.
  auto from_leit = from.FindSegment(to_segments_begin->front().time);
  for (auto leit = from_leit;
       leit != from.segment_by_left_endpoint_.end();
       ++leit) {
    to.segment_by_left_endpoint_.insert_or_assign(
        to.segment_by_left_endpoint_.end(), leit->first, leit->second);
  }

  // Erase from |from| the entries that we just copied.  We may erase too much
  // if |from| now ends with a 1-point segment that was not in the map, so we
  // insert it again.
  from.segment_by_left_endpoint_.erase(from_leit,
                                       from.segment_by_left_endpoint_.end());
  if (!from.segments_->empty()) {
    auto const last_segment = --from.segments_->end();
    if (!last_segment->empty()) {
      from.segment_by_left_endpoint_.insert_or_assign(
          from.segment_by_left_endpoint_.end(),
          last_segment->front().time,
          last_segment);
    }
  }

}

template<typename Frame>
void DiscreteTraject0ry<Frame>::ReadFromPreΖήνωνMessage(
    serialization::DiscreteTrajectory::Downsampling const& message,
    DownsamplingParameters& downsampling_parameters,
    Instant& start_of_dense_timeline) {
  bool const is_pre_haar = message.has_start_of_dense_timeline();
  LOG_IF(WARNING, is_pre_haar)
      << "Reading pre-Haar DiscreteTrajectory.Downsampling";

  downsampling_parameters = {
      .max_dense_intervals = message.max_dense_intervals(),
      .tolerance = Length::ReadFromMessage(message.tolerance())};
  if (is_pre_haar) {
    start_of_dense_timeline =
        Instant::ReadFromMessage(message.start_of_dense_timeline());
  } else {
    start_of_dense_timeline =
        Instant::ReadFromMessage(message.dense_timeline(0));
  }
}

template<typename Frame>
DiscreteTrajectorySegmentIterator<Frame>
DiscreteTraject0ry<Frame>::ReadFromPreΖήνωνMessage(
    serialization::DiscreteTrajectory::Brood const& message,
    std::vector<SegmentIterator*> const& tracked,
    value_type const& fork_point,
    DiscreteTraject0ry& trajectory) {
  CHECK_EQ(fork_point.time, Instant::ReadFromMessage(message.fork_time()))
      << "Cannot read trajectory with a fork not at end of segment";
  CHECK_EQ(1, message.trajectories_size())
      << "Cannot read trajectory with multiple forks";

  // Keep an iterator to the last segment to be able to return a segment
  // iterator.
  auto sit = --trajectory.segments_->end();
  ReadFromPreΖήνωνMessage(
      message.trajectories(0), tracked, fork_point, trajectory);
  ++sit;

  return SegmentIterator(trajectory.segments_.get(), sit);
}

template<typename Frame>
void DiscreteTraject0ry<Frame>::ReadFromPreΖήνωνMessage(
    serialization::DiscreteTrajectory const& message,
    std::vector<SegmentIterator*> const& tracked,
    std::optional<value_type> const& fork_point,
    DiscreteTraject0ry& trajectory) {
  bool const is_pre_frobenius = !message.has_zfp();
  LOG_IF(WARNING, is_pre_frobenius)
      << "Reading pre-Frobenius DiscreteTrajectory";

  trajectory.segments_->emplace_back();
  auto const sit = --trajectory.segments_->end();
  auto const self = SegmentIterator(trajectory.segments_.get(), sit);
  if (is_pre_frobenius) {
    // Pre-Frobenius saves don't use ZFP so we reconstruct them by appending
    // points to the segment.  Note that this must happens before restoring the
    // downsampling parameters to avoid re-downsampling.
    *sit = DiscreteTrajectorySegment<Frame>(self);
    for (auto const& instantaneous_dof : message.timeline()) {
      sit->Append(Instant::ReadFromMessage(instantaneous_dof.instant()),
                  DegreesOfFreedom<Frame>::ReadFromMessage(
                      instantaneous_dof.degrees_of_freedom()));
    }
    if (message.has_downsampling()) {
      DownsamplingParameters downsampling_parameters;
      Instant start_of_dense_timeline;
      ReadFromPreΖήνωνMessage(message.downsampling(),
                              downsampling_parameters,
                              start_of_dense_timeline);
      sit->SetDownsamplingUnconditionally(downsampling_parameters);
      sit->SetStartOfDenseTimeline(start_of_dense_timeline);
    }
  } else {
    // Starting with Frobenius we use ZFP so the easiest is to build a
    // serialized segment from the fields of the legacy message and read from
    // that serialized segment.  Note that restoring the number of dense points
    // can only happen once we have reconstructed the timeline.
    serialization::DiscreteTrajectorySegment serialized_segment;
    *serialized_segment.mutable_zfp() = message.zfp();
    *serialized_segment.mutable_exact() = message.exact();

    DownsamplingParameters downsampling_parameters;
    Instant start_of_dense_timeline;
    if (message.has_downsampling()) {
      ReadFromPreΖήνωνMessage(message.downsampling(),
                              downsampling_parameters,
                              start_of_dense_timeline);
      auto* const serialized_downsampling_parameters =
          serialized_segment.mutable_downsampling_parameters();
      serialized_downsampling_parameters->set_max_dense_intervals(
          downsampling_parameters.max_dense_intervals);
      downsampling_parameters.tolerance.WriteToMessage(
          serialized_downsampling_parameters->mutable_tolerance());
    }
    *sit = DiscreteTrajectorySegment<Frame>::ReadFromMessage(serialized_segment,
                                                             self);
    if (message.has_downsampling()) {
      sit->SetStartOfDenseTimeline(start_of_dense_timeline);
    }
  }

  // Create the duplicated point if needed.
  if (fork_point.has_value()) {
    sit->SetForkPoint(fork_point.value());
  }

  // Restore the (single) child as the next segment.
  if (message.children_size() == 1) {
    auto const child =
        ReadFromPreΖήνωνMessage(message.children(0),
                                tracked,
                                /*fork_point=*/*sit->rbegin(),
                                trajectory);

    // There were no fork positions prior to Буняковский.
    bool const has_fork_position = message.fork_position_size() > 0;
    if (has_fork_position) {
      CHECK_EQ(1, message.fork_position_size())
          << "Cannot read trajectory with " << message.fork_position_size()
          << " fork positions";
      int const fork_position = message.fork_position(0);
      *tracked[fork_position] = child;
    }
  } else if (message.children_size() > 1) {
    LOG(FATAL) << "Cannot read trajectory with " << message.children_size()
               << " children";
  }

  // Finally, set the time-to-segment map.
  if (!sit->empty()) {
    trajectory.segment_by_left_endpoint_.insert_or_assign(sit->begin()->time,
                                                          sit);
  }
}

}  // namespace internal_discrete_traject0ry
}  // namespace physics
}  // namespace principia<|MERGE_RESOLUTION|>--- conflicted
+++ resolved
@@ -168,11 +168,7 @@
         segment_by_left_endpoint_.end(), last_time, new_segment_sit);
   }
 
-<<<<<<< HEAD
-  DCHECK_OK(ValidateConsistency());
-=======
   DCHECK_OK(ConsistencyStatus());
->>>>>>> f4e4462e
   return new_self;
 }
 
@@ -190,11 +186,7 @@
                       /*to=*/detached,
                       /*to_segments_begin=*/detached.segments_->begin());
 
-<<<<<<< HEAD
-  DCHECK_OK(ValidateConsistency());
-=======
   DCHECK_OK(ConsistencyStatus());
->>>>>>> f4e4462e
   return detached;
 }
 
@@ -228,11 +220,7 @@
                       /*to=*/*this,
                       /*to_segments_begin=*/end_before_splice);
 
-<<<<<<< HEAD
-  DCHECK_OK(ValidateConsistency());
-=======
   DCHECK_OK(ConsistencyStatus());
->>>>>>> f4e4462e
   return SegmentIterator(segments_.get(), end_before_splice);
 }
 
@@ -255,11 +243,7 @@
     }
   }
 
-<<<<<<< HEAD
-  DCHECK_OK(ValidateConsistency());
-=======
   DCHECK_OK(ConsistencyStatus());
->>>>>>> f4e4462e
 }
 
 template<typename Frame>
@@ -283,11 +267,7 @@
                                     segment_by_left_endpoint_.end());
   }
 
-<<<<<<< HEAD
-  DCHECK_OK(ValidateConsistency());
-=======
   DCHECK_OK(ConsistencyStatus());
->>>>>>> f4e4462e
 }
 
 template<typename Frame>
@@ -320,11 +300,7 @@
                                              sit->front().time,
                                              sit);
 
-<<<<<<< HEAD
-  DCHECK_OK(ValidateConsistency());
-=======
   DCHECK_OK(ConsistencyStatus());
->>>>>>> f4e4462e
 }
 
 template<typename Frame>
@@ -352,11 +328,7 @@
   }
   sit->Append(t, degrees_of_freedom);
 
-<<<<<<< HEAD
-  DCHECK_OK(ValidateConsistency());
-=======
   DCHECK_OK(ConsistencyStatus());
->>>>>>> f4e4462e
 }
 
 template<typename Frame>
@@ -656,7 +628,6 @@
           last_segment);
     }
   }
-
 }
 
 template<typename Frame>
