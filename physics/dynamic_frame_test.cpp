﻿
#include "physics/dynamic_frame.hpp"

#include "geometry/frame.hpp"
#include "geometry/named_quantities.hpp"
#include "gmock/gmock.h"
#include "gtest/gtest.h"
#include "physics/mock_dynamic_frame.hpp"
#include "quantities/elementary_functions.hpp"
#include "quantities/named_quantities.hpp"
#include "testing_utilities/almost_equals.hpp"
#include "testing_utilities/approximate_quantity.hpp"
#include "testing_utilities/componentwise.hpp"
#include "testing_utilities/is_near.hpp"
#include "testing_utilities/vanishes_before.hpp"

namespace principia {
namespace physics {
namespace internal_dynamic_frame {

using geometry::AngularVelocity;
using geometry::DefinesFrame;
using geometry::Displacement;
using geometry::Frame;
using geometry::OrthogonalMap;
using geometry::Position;
using geometry::RigidTransformation;
using geometry::Velocity;
using quantities::Angle;
using quantities::AngularAcceleration;
using quantities::AngularFrequency;
using quantities::ArcTan;
using quantities::Length;
using quantities::Speed;
using quantities::Time;
using quantities::si::Centi;
using quantities::si::Metre;
using quantities::si::Micro;
using quantities::si::Milli;
using quantities::si::Nano;
using quantities::si::Radian;
using quantities::si::Second;
using testing_utilities::AlmostEquals;
using testing_utilities::Componentwise;
using testing_utilities::IsNear;
using testing_utilities::VanishesBefore;
using testing_utilities::operator""_;
using ::testing::Gt;
using ::testing::Invoke;
using ::testing::Lt;
using ::testing::Return;
using ::testing::StrictMock;
using ::testing::_;
namespace si = quantities::si;

<<<<<<< HEAD
namespace {

template<typename InertialFrame, typename ThisFrame>
class MockDynamicFrame : public DynamicFrame<InertialFrame, ThisFrame> {
 public:
  MockDynamicFrame() = default;

  MOCK_METHOD((RigidMotion<InertialFrame, ThisFrame>),
              ToThisFrameAtTime,
              (Instant const& t),
              (const, override));
  MOCK_METHOD((RigidMotion<ThisFrame, InertialFrame>),
              FromThisFrameAtTime,
              (Instant const& t),
              (const, override));

  MOCK_METHOD(Instant, t_min, (), (const, override));
  MOCK_METHOD(Instant, t_max, (), (const, override));

  MOCK_METHOD(void,
              WriteToMessage,
              (not_null<serialization::DynamicFrame*> message),
              (const, override));

  MOCK_METHOD((Vector<Acceleration, InertialFrame>),
              GravitationalAcceleration,
              (Instant const& t, Position<InertialFrame> const& q),
              (const, override));
  MOCK_METHOD(SpecificEnergy,
              GravitationalPotential,
              (Instant const& t, Position<InertialFrame> const& q),
              (const override));
  MOCK_METHOD((AcceleratedRigidMotion<InertialFrame, ThisFrame>),
              MotionOfThisFrame,
              (Instant const& t),
              (const, override));
};

}  // namespace

=======
>>>>>>> 8f08b972
class DynamicFrameTest : public testing::Test {
 protected:
  using Inertial = Frame<enum class InertialFrameTag, geometry::Inertial>;
  using Rotating = Frame<enum class RotatingFrameTag, Arbitrary>;
  using Translating = Rotating;  // A better name for linear acceleration.

  StrictMock<MockDynamicFrame<Inertial, Rotating>> mock_frame_;
  Instant const t0_;

  // General values used to check that the acceleration does not depend on some
  // factors.
  Position<Inertial> const general_position_ =
      Inertial::origin +
      Displacement<Inertial>({11 * Metre, -13 * Metre, 17 * Metre});
  Displacement<Rotating> const general_displacement_ =
      Displacement<Rotating>({-23 * Metre, 29 * Metre, -31 * Metre});
  Displacement<Rotating> const general_displacement_z_ =
      Displacement<Rotating>({0 * Metre, 0 * Metre, 37 * Metre});
  Velocity<Rotating> const general_velocity_ = Velocity<Rotating>(
      {-41 * Metre / Second, 43 * Metre / Second, -47 * Metre / Second});
  Velocity<Rotating> const general_velocity_z_ = Velocity<Rotating>(
      {0 * Metre / Second, 0 * Metre / Second, 53 * Metre / Second});
};

// A frame uniformly accelerated along the z axis.  The test point is in general
// motion.  The acceleration is purely linear.
TEST_F(DynamicFrameTest, LinearAcceleration) {
  EXPECT_CALL(mock_frame_, MotionOfThisFrame(_))
      .WillRepeatedly(Invoke([this](Instant const& t) {
        Acceleration const γ = 10 * Metre / Second / Second;
        auto const acceleration_of_to_frame_origin =
            Vector<Acceleration, Inertial>({0 * Metre / Second / Second,
                                            0 * Metre / Second / Second,
                                            γ});
        auto const velocity_of_to_frame_origin =
            Velocity<Inertial>({0 * Metre / Second,
                                0 * Metre / Second,
                                γ * (t - t0_)});
        auto const position_of_to_frame_origin =
            general_position_ +
            Displacement<Inertial>({0 * Metre,
                                    0 * Metre,
                                    γ * Pow<2>(t - t0_) / 2});
        RigidTransformation<Inertial, Translating> const
            rigid_transformation(
                /*from_origin=*/position_of_to_frame_origin,
                /*to_origin=*/Translating::origin,
                OrthogonalMap<Inertial, Translating>::Identity());
        AngularVelocity<Inertial> const angular_velocity_of_to_frame;
        RigidMotion<Inertial, Translating> const rigid_motion(
            rigid_transformation,
            angular_velocity_of_to_frame,
            velocity_of_to_frame_origin);
        Bivector<AngularAcceleration, Inertial> const
            angular_acceleration_of_to_frame;
        return AcceleratedRigidMotion<Inertial, Translating>(
            rigid_motion,
            angular_acceleration_of_to_frame,
            acceleration_of_to_frame_origin);
      }));

  // No gravity.
  Vector<Acceleration, Inertial> const gravitational_acceleration;
  EXPECT_CALL(mock_frame_, GravitationalAcceleration(_, _))
      .WillRepeatedly(Return(gravitational_acceleration));

  // The test point is in general position and velocity.
  DegreesOfFreedom<Translating> const initial_state_in_translating_frame = {
      Translating::origin + general_displacement_,
      general_velocity_};
  DegreesOfFreedom<Inertial> const initial_state_in_inertial_frame =
      mock_frame_.MotionOfThisFrame(t0_).rigid_motion().Inverse()(
          initial_state_in_translating_frame);

  // The time interval for evaluating the first order effect.
  Time const Δt = 1 * Milli(Second);

  Position<Inertial> const final_position_in_inertial_frame =
      initial_state_in_inertial_frame.position() +
      initial_state_in_inertial_frame.velocity() * Δt;

  Position<Translating> const final_position_in_translating_frame =
      mock_frame_.MotionOfThisFrame(t0_ + Δt)
          .rigid_motion()
          .rigid_transformation()(final_position_in_inertial_frame);

  Position<Translating> const first_order_final_position_in_translating_frame =
      initial_state_in_translating_frame.position() +
      initial_state_in_translating_frame.velocity() * Δt;

  Displacement<Translating> const higher_order_effect =
      final_position_in_translating_frame -
      first_order_final_position_in_translating_frame;

  // The second order effect is the linear acceleration.  This computation only
  // depends on the stub motion defined above.
  EXPECT_THAT(higher_order_effect,
              Componentwise(AlmostEquals(0 * Metre, 0),
                            AlmostEquals(0 * Metre, 0),
                            IsNear(-5.0_(1) * Micro(Metre))));

  // The linear acceleration matches that computed based on the motion to the
  // second order.
  EXPECT_THAT(mock_frame_.GeometricAcceleration(
                  t0_, initial_state_in_translating_frame) *
                  Pow<2>(Δt) / 2,
              AlmostEquals(Displacement<Translating>({0 * Metre,
                                                      0 * Metre,
                                                      -5 * Micro(Metre)}),
                           0));

  // The linear acceleration shows up for a point at rest.
  EXPECT_THAT(mock_frame_.RotationFreeGeometricAccelerationAtRest(
                  t0_, initial_state_in_translating_frame.position()) *
                  Pow<2>(Δt) / 2,
              AlmostEquals(Displacement<Translating>({0 * Metre,
                                                      0 * Metre,
                                                      -5 * Micro(Metre)}),
                           0));
}

// A frame in uniform rotation around the origin.  The test point is at the
// origin and in motion along the x axis.  The acceleration is purely due to
// Coriolis.
TEST_F(DynamicFrameTest, CoriolisAcceleration) {
  EXPECT_CALL(mock_frame_, MotionOfThisFrame(_))
      .WillRepeatedly(Invoke([this](Instant const& t) {
        AngularFrequency const ω = 10 * Radian / Second;
        AngularVelocity<Inertial> const angular_velocity_of_to_frame(
            {0 * Radian / Second, 0 * Radian / Second, ω});
        Rotation<Inertial, Rotating> const rotation(
            ω * (t - t0_),
            angular_velocity_of_to_frame,
            DefinesFrame<Rotating>{});
        RigidTransformation<Inertial, Rotating> const
            rigid_transformation(
                /*from_origin=*/general_position_,
                /*to_origin=*/Rotating::origin,
                rotation.Forget<OrthogonalMap>());
        Velocity<Inertial> const velocity_of_to_frame_origin;
        RigidMotion<Inertial, Rotating> const rigid_motion(
            rigid_transformation,
            angular_velocity_of_to_frame,
            velocity_of_to_frame_origin);
        Bivector<AngularAcceleration, Inertial> const
            angular_acceleration_of_to_frame;
        Vector<Acceleration, Inertial> const
            acceleration_of_to_frame_origin;
        return AcceleratedRigidMotion<Inertial, Rotating>(
            rigid_motion,
            angular_acceleration_of_to_frame,
            acceleration_of_to_frame_origin);
      }));

  // No gravity.
  Vector<Acceleration, Inertial> const gravitational_acceleration;
  EXPECT_CALL(mock_frame_, GravitationalAcceleration(_, _))
      .WillRepeatedly(Return(gravitational_acceleration));

  // The velocity is along the x axis.
  DegreesOfFreedom<Rotating> const initial_state_in_rotating_frame =
      {Rotating::origin,
       general_velocity_z_ + Velocity<Rotating>({100 * Metre / Second,
                                                 0 * Metre / Second,
                                                 0 * Metre / Second})};
  DegreesOfFreedom<Inertial> const initial_state_in_inertial_frame =
      mock_frame_.MotionOfThisFrame(t0_).rigid_motion().Inverse()(
          initial_state_in_rotating_frame);

  // The time interval for evaluating the first order effect.
  Time const Δt = 1 * Milli(Second);

  Position<Inertial> const final_position_in_inertial_frame =
      initial_state_in_inertial_frame.position() +
      initial_state_in_inertial_frame.velocity() * Δt;

  Position<Rotating> const final_position_in_rotating_frame =
      mock_frame_.MotionOfThisFrame(t0_ + Δt)
          .rigid_motion()
          .rigid_transformation()(final_position_in_inertial_frame);

  Position<Rotating> const first_order_final_position_in_rotating_frame =
      initial_state_in_rotating_frame.position() +
      initial_state_in_rotating_frame.velocity() * Δt;

  Displacement<Rotating> const higher_order_effect =
      final_position_in_rotating_frame -
      first_order_final_position_in_rotating_frame;

  // The second order effect is the Coriolis acceleration, the higher order
  // effects are irrelevant.  This computation only depends on the stub motion
  // defined above.
  EXPECT_THAT(higher_order_effect,
              Componentwise(IsNear(-5.0_(1) * Micro(Metre)),
                            IsNear(-1.0_(1) * Milli(Metre)),
                            VanishesBefore(1 * Metre, 4)));

  // The Coriolis acceleration matches that computed based on the motion to the
  // second order.
  EXPECT_THAT(
      mock_frame_.GeometricAcceleration(t0_, initial_state_in_rotating_frame) *
          Pow<2>(Δt) / 2,
      AlmostEquals(Displacement<Rotating>({0 * Metre,
                                           -1 * Milli(Metre),
                                           0 * Metre}),
                   0));

  // No Coriolis acceleration when at rest.
  EXPECT_THAT(mock_frame_.RotationFreeGeometricAccelerationAtRest(
                  t0_, initial_state_in_rotating_frame.position()),
              AlmostEquals(Vector<Acceleration, Rotating>(), 0));
}

// A frame in uniform rotation around the origin.  The test point is on the x
// axis.  The acceleration is purely due to centrifugal effects.
TEST_F(DynamicFrameTest, CentrifugalAcceleration) {
  EXPECT_CALL(mock_frame_, MotionOfThisFrame(_))
      .WillRepeatedly(Invoke([this](Instant const& t) {
        AngularFrequency const ω = 10 * Radian / Second;
        AngularVelocity<Inertial> const angular_velocity_of_to_frame(
            {0 * Radian / Second, 0 * Radian / Second, ω});
        Rotation<Inertial, Rotating> const rotation(
            ω * (t - t0_),
            angular_velocity_of_to_frame,
            DefinesFrame<Rotating>{});
        RigidTransformation<Inertial, Rotating> const
            rigid_transformation(
                /*from_origin=*/general_position_,
                /*to_origin=*/Rotating::origin,
                rotation.Forget<OrthogonalMap>());
        Velocity<Inertial> const velocity_of_to_frame_origin;
        RigidMotion<Inertial, Rotating> const rigid_motion(
            rigid_transformation,
            angular_velocity_of_to_frame,
            velocity_of_to_frame_origin);
        Bivector<AngularAcceleration, Inertial> const
            angular_acceleration_of_to_frame;
        Vector<Acceleration, Inertial> const
            acceleration_of_to_frame_origin;
        return AcceleratedRigidMotion<Inertial, Rotating>(
            rigid_motion,
            angular_acceleration_of_to_frame,
            acceleration_of_to_frame_origin);
      }));

  // No gravity.
  Vector<Acceleration, Inertial> const gravitational_acceleration;
  EXPECT_CALL(mock_frame_, GravitationalAcceleration(_, _))
      .WillRepeatedly(Return(gravitational_acceleration));

  // The test point is on the x axis.
  DegreesOfFreedom<Rotating> const initial_state_in_rotating_frame = {
      Rotating::origin +
          general_displacement_z_ + Displacement<Rotating>({100 * Metre,
                                                            0 * Metre,
                                                            0 * Metre}),
      general_velocity_z_};
  DegreesOfFreedom<Inertial> const initial_state_in_inertial_frame =
      mock_frame_.MotionOfThisFrame(t0_).rigid_motion().Inverse()(
          initial_state_in_rotating_frame);

  // The time interval for evaluating the first order effect.
  Time const Δt = 1 * Milli(Second);

  Position<Inertial> const final_position_in_inertial_frame =
      initial_state_in_inertial_frame.position() +
      initial_state_in_inertial_frame.velocity() * Δt;

  Position<Rotating> const final_position_in_rotating_frame =
      mock_frame_.MotionOfThisFrame(t0_ + Δt)
          .rigid_motion()
          .rigid_transformation()(final_position_in_inertial_frame);

  Position<Rotating> const first_order_final_position_in_rotating_frame =
      initial_state_in_rotating_frame.position() +
      initial_state_in_rotating_frame.velocity() * Δt;

  Displacement<Rotating> const higher_order_effect =
      final_position_in_rotating_frame -
      first_order_final_position_in_rotating_frame;

  // The second order effect is the centrifugal acceleration, the higher order
  // effects are irrelevant.  This computation only depends on the stub motion
  // defined above.
  EXPECT_THAT(higher_order_effect,
              Componentwise(IsNear(5.0_(1) * Milli(Metre)),
                            IsNear(-33.3_(1) * Micro(Metre)),
                            AlmostEquals(0 * Metre, 0)));

  // The centrifugal acceleration matches that computed based on the motion to
  // the second order.
  EXPECT_THAT(
      mock_frame_.GeometricAcceleration(t0_, initial_state_in_rotating_frame) *
          Pow<2>(Δt) / 2,
      AlmostEquals(Displacement<Rotating>({5 * Milli(Metre),
                                           0 * Metre,
                                           0 * Metre}),
                   0));

  // The centrifugal acceleration shows up for a point at rest.
  EXPECT_THAT(mock_frame_.RotationFreeGeometricAccelerationAtRest(
                  t0_, initial_state_in_rotating_frame.position()) *
                  Pow<2>(Δt) / 2,
              AlmostEquals(Displacement<Rotating>({5 * Milli(Metre),
                                                   0 * Metre,
                                                   0 * Metre}),
                           0));
}

// A frame initially nonrotating and in uniformly accelerated rotation around
// the origin.  The test point is on the x axis.  The acceleration is purely due
// to Euler.
TEST_F(DynamicFrameTest, EulerAcceleration) {
  EXPECT_CALL(mock_frame_, MotionOfThisFrame(_))
      .WillRepeatedly(Invoke([this](Instant const& t) {
        AngularAcceleration const ωʹ = 10 * Radian / Second / Second;
        Bivector<AngularAcceleration, Inertial> const
            angular_acceleration_of_to_frame({0 * Radian / Second / Second,
                                              0 * Radian / Second / Second,
                                              ωʹ});
        Rotation<Inertial, Rotating> const rotation(
            ωʹ * Pow<2>(t - t0_) / 2,
            angular_acceleration_of_to_frame,
            DefinesFrame<Rotating>{});
        RigidTransformation<Inertial, Rotating> const
            rigid_transformation(
                /*from_origin=*/general_position_,
                /*to_origin=*/Rotating::origin,
                rotation.Forget<OrthogonalMap>());
        AngularVelocity<Inertial> const angular_velocity_of_to_frame;
        Velocity<Inertial> const velocity_of_to_frame_origin;
        RigidMotion<Inertial, Rotating> const rigid_motion(
            rigid_transformation,
            angular_velocity_of_to_frame,
            velocity_of_to_frame_origin);
        Vector<Acceleration, Inertial> const
            acceleration_of_to_frame_origin;
        return AcceleratedRigidMotion<Inertial, Rotating>(
            rigid_motion,
            angular_acceleration_of_to_frame,
            acceleration_of_to_frame_origin);
      }));

  // No gravity.
  Vector<Acceleration, Inertial> const gravitational_acceleration;
  EXPECT_CALL(mock_frame_, GravitationalAcceleration(_, _))
      .WillRepeatedly(Return(gravitational_acceleration));

  // The test point is on the x axis.
  DegreesOfFreedom<Rotating> const initial_state_in_rotating_frame = {
      Rotating::origin +
          general_displacement_z_ + Displacement<Rotating>({100 * Metre,
                                                            0 * Metre,
                                                            0 * Metre}),
      general_velocity_};
  DegreesOfFreedom<Inertial> const initial_state_in_inertial_frame =
      mock_frame_.MotionOfThisFrame(t0_).rigid_motion().Inverse()(
          initial_state_in_rotating_frame);

  // The time interval for evaluating the first order effect.
  Time const Δt = 1 * Milli(Second);

  Position<Inertial> const final_position_in_inertial_frame =
      initial_state_in_inertial_frame.position() +
      initial_state_in_inertial_frame.velocity() * Δt;

  Position<Rotating> const final_position_in_rotating_frame =
      mock_frame_.MotionOfThisFrame(t0_ + Δt)
          .rigid_motion()
          .rigid_transformation()(final_position_in_inertial_frame);

  Position<Rotating> const first_order_final_position_in_rotating_frame =
      initial_state_in_rotating_frame.position() +
      initial_state_in_rotating_frame.velocity() * Δt;

  Displacement<Rotating> const higher_order_effect =
      final_position_in_rotating_frame -
      first_order_final_position_in_rotating_frame;

  // The second order effect is the Euler acceleration, the higher order effects
  // are irrelevant.  This computation only depends on the stub motion defined
  // above.
  EXPECT_THAT(higher_order_effect,
              Componentwise(IsNear(214_(1) * Nano(Metre)),
                            IsNear(-0.5_(1) * Milli(Metre)),
                            AlmostEquals(0 * Metre, 0)));

  // The centrifugal acceleration matches that computed based on the motion to
  // the second order.
  EXPECT_THAT(
      mock_frame_.GeometricAcceleration(t0_, initial_state_in_rotating_frame) *
          Pow<2>(Δt) / 2,
      AlmostEquals(Displacement<Rotating>({0 * Metre,
                                           -0.5 * Milli(Metre),
                                           0 * Metre}),
                   0));

  // No Euler acceleration when at rest.
  EXPECT_THAT(mock_frame_.RotationFreeGeometricAccelerationAtRest(
                  t0_, initial_state_in_rotating_frame.position()),
              AlmostEquals(Vector<Acceleration, Rotating>(), 0));
}

// A bench vice with a right-hand screw.  The x axis is along the screw,
// pointing toward the operator, and the z axis is vertical pointing up.  The
// vice is being untightened (the handle is on the top and turns to the left).
// In the frame of the handle, a point on top of the moving jaw has a circular
// trajectory, while a point on top of the fixed jaw has an helical trajectory.
// This in turns determines two distinct Frenet frames which share the same
// normal (directed along -z) but different tangents: for the fixed jaw, the
// tangent is directed along the lead angle of the screw.
TEST_F(DynamicFrameTest, FrenetFrame) {
  using Handle = Frame<enum class HangleTag, geometry::Inertial>;
  using FixedJaw = Frame<enum class FixedJawTag, geometry::Inertial>;
  using MovingJaw = Frame<enum class MovingJawTag, geometry::Inertial>;

  StrictMock<MockDynamicFrame<FixedJaw, MovingJaw>> jaw_to_jaw_frame;
  StrictMock<MockDynamicFrame<MovingJaw, Handle>> jaw_to_handle_frame;

  Speed const v = 1 * Centi(Metre) / Second;
  AngularFrequency const ω = 1 * Radian / Second;

  EXPECT_CALL(jaw_to_jaw_frame, ToThisFrameAtTime(_))
      .WillRepeatedly(Invoke([this, v](Instant const& t) {
        auto const velocity_of_to_frame_origin =
            Velocity<FixedJaw>({v,
                                0 * Metre / Second,
                                0 * Metre / Second});
        auto const position_of_to_frame_origin =
            FixedJaw::origin +
            Displacement<FixedJaw>({v * (t - t0_),
                                    0 * Metre,
                                    0 * Metre});
        RigidTransformation<FixedJaw, MovingJaw> const
            rigid_transformation(
                /*from_origin=*/position_of_to_frame_origin,
                /*to_origin=*/MovingJaw::origin,
                OrthogonalMap<FixedJaw, MovingJaw>::Identity());
        AngularVelocity<FixedJaw> const angular_velocity_of_to_frame;
        return RigidMotion<FixedJaw, MovingJaw>(
            rigid_transformation,
            angular_velocity_of_to_frame,
            velocity_of_to_frame_origin);
      }));

  EXPECT_CALL(jaw_to_jaw_frame, MotionOfThisFrame(_))
      .WillRepeatedly(Invoke([this, &jaw_to_jaw_frame](Instant const& t) {
        Bivector<AngularAcceleration, FixedJaw> const
            angular_acceleration_of_to_frame;
        Vector<Acceleration, FixedJaw> const acceleration_of_to_frame_origin;
        return AcceleratedRigidMotion<FixedJaw, MovingJaw>(
            jaw_to_jaw_frame.ToThisFrameAtTime(t),
            angular_acceleration_of_to_frame,
            acceleration_of_to_frame_origin);
      }));

  EXPECT_CALL(jaw_to_handle_frame, ToThisFrameAtTime(_))
      .WillRepeatedly(Invoke([this, ω](Instant const& t) {
        AngularVelocity<MovingJaw> const angular_velocity_of_to_frame(
            {ω, 0 * Radian / Second, 0 * Radian / Second});
        Rotation<MovingJaw, Handle> const rotation(
            ω * (t - t0_),
            angular_velocity_of_to_frame,
            DefinesFrame<Handle>{});
        RigidTransformation<MovingJaw, Handle> const
            rigid_transformation(
                /*from_origin=*/MovingJaw::origin,
                /*to_origin=*/Handle::origin,
                rotation.Forget<OrthogonalMap>());
        Velocity<MovingJaw> const velocity_of_to_frame_origin;
        return RigidMotion<MovingJaw, Handle>(
            rigid_transformation,
            angular_velocity_of_to_frame,
            velocity_of_to_frame_origin);
      }));

  EXPECT_CALL(jaw_to_handle_frame, MotionOfThisFrame(_))
      .WillRepeatedly(Invoke([this, &jaw_to_handle_frame](Instant const& t) {
        Bivector<AngularAcceleration, MovingJaw> const
            angular_acceleration_of_to_frame;
        Vector<Acceleration, MovingJaw> const
            acceleration_of_to_frame_origin;
        return AcceleratedRigidMotion<MovingJaw, Handle>(
            jaw_to_handle_frame.ToThisFrameAtTime(t),
            angular_acceleration_of_to_frame,
            acceleration_of_to_frame_origin);
      }));

  // No gravity (or put it another way, the gravity is compensated by a reaction
  // force).
  EXPECT_CALL(jaw_to_jaw_frame, GravitationalAcceleration(_, _))
      .WillRepeatedly(Return(Vector<Acceleration, FixedJaw>()));
  EXPECT_CALL(jaw_to_handle_frame, GravitationalAcceleration(_, _))
      .WillRepeatedly(Return(Vector<Acceleration, MovingJaw>()));

  // Fixed points on top of each jaw.
  Length const r = 0.2 * Metre;
  DegreesOfFreedom<FixedJaw> fixed_jaw_degrees_of_freedom(
      FixedJaw::origin +
          Displacement<FixedJaw>({0 * Metre, 0 * Metre, r}),
      FixedJaw::unmoving);
  DegreesOfFreedom<MovingJaw> moving_jaw_degrees_of_freedom(
      MovingJaw::origin +
          Displacement<MovingJaw>({0 * Metre, 0 * Metre, r}),
      MovingJaw::unmoving);

  auto const fixed_jaw_frenet_frame = jaw_to_handle_frame.FrenetFrame(
      t0_,
      jaw_to_handle_frame.ToThisFrameAtTime(t0_)(
          jaw_to_jaw_frame.ToThisFrameAtTime(t0_)(
              fixed_jaw_degrees_of_freedom)));
  auto const moving_jaw_frenet_frame = jaw_to_handle_frame.FrenetFrame(
      t0_,
      jaw_to_handle_frame.ToThisFrameAtTime(t0_)(
          moving_jaw_degrees_of_freedom));

  Vector<double, Handle> fixed_jaw_tangent =
      fixed_jaw_frenet_frame(Vector<double, Frenet<FixedJaw>>({1, 0, 0}));
  Vector<double, Handle> fixed_jaw_normal =
      fixed_jaw_frenet_frame(Vector<double, Frenet<FixedJaw>>({0, 1, 0}));

  Vector<double, Handle> moving_jaw_tangent =
      moving_jaw_frenet_frame(Vector<double, Frenet<FixedJaw>>({1, 0, 0}));
  Vector<double, Handle> moving_jaw_normal =
      moving_jaw_frenet_frame(Vector<double, Frenet<FixedJaw>>({0, 1, 0}));

  Length const pitch = v * (2 * π * Radian / ω);
  Angle const lead_angle = ArcTan(pitch, 2 * π * r);
  EXPECT_THAT(fixed_jaw_normal,
              Componentwise(VanishesBefore(1, 1),
                            VanishesBefore(1, 0),
                            AlmostEquals(-1, 2)));
  EXPECT_THAT(fixed_jaw_tangent,
              Componentwise(Lt(0), Gt(0), VanishesBefore(1, 1)));
  EXPECT_THAT(AngleBetween(fixed_jaw_tangent, moving_jaw_tangent),
              AlmostEquals(lead_angle, 13));

  EXPECT_THAT(moving_jaw_normal, Componentwise(0, 0, -1));
  EXPECT_THAT(moving_jaw_tangent, Componentwise(0, 1, 0));
}

}  // namespace internal_dynamic_frame
}  // namespace physics
}  // namespace principia<|MERGE_RESOLUTION|>--- conflicted
+++ resolved
@@ -53,49 +53,6 @@
 using ::testing::_;
 namespace si = quantities::si;
 
-<<<<<<< HEAD
-namespace {
-
-template<typename InertialFrame, typename ThisFrame>
-class MockDynamicFrame : public DynamicFrame<InertialFrame, ThisFrame> {
- public:
-  MockDynamicFrame() = default;
-
-  MOCK_METHOD((RigidMotion<InertialFrame, ThisFrame>),
-              ToThisFrameAtTime,
-              (Instant const& t),
-              (const, override));
-  MOCK_METHOD((RigidMotion<ThisFrame, InertialFrame>),
-              FromThisFrameAtTime,
-              (Instant const& t),
-              (const, override));
-
-  MOCK_METHOD(Instant, t_min, (), (const, override));
-  MOCK_METHOD(Instant, t_max, (), (const, override));
-
-  MOCK_METHOD(void,
-              WriteToMessage,
-              (not_null<serialization::DynamicFrame*> message),
-              (const, override));
-
-  MOCK_METHOD((Vector<Acceleration, InertialFrame>),
-              GravitationalAcceleration,
-              (Instant const& t, Position<InertialFrame> const& q),
-              (const, override));
-  MOCK_METHOD(SpecificEnergy,
-              GravitationalPotential,
-              (Instant const& t, Position<InertialFrame> const& q),
-              (const override));
-  MOCK_METHOD((AcceleratedRigidMotion<InertialFrame, ThisFrame>),
-              MotionOfThisFrame,
-              (Instant const& t),
-              (const, override));
-};
-
-}  // namespace
-
-=======
->>>>>>> 8f08b972
 class DynamicFrameTest : public testing::Test {
  protected:
   using Inertial = Frame<enum class InertialFrameTag, geometry::Inertial>;
