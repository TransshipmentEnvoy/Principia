--- conflicted
+++ resolved
@@ -233,25 +233,23 @@
     <ClInclude Include="mock_rigid_reference_frame.hpp">
       <Filter>Header Files</Filter>
     </ClInclude>
-<<<<<<< HEAD
+    <ClInclude Include="barycentric_rotating_reference_frame_body.hpp">
+      <Filter>Source Files</Filter>
+    </ClInclude>
+    <ClInclude Include="body_centred_body_direction_reference_frame_body.hpp">
+      <Filter>Source Files</Filter>
+    </ClInclude>
+    <ClInclude Include="body_centred_non_rotating_reference_frame_body.hpp">
+      <Filter>Source Files</Filter>
+    </ClInclude>
+    <ClInclude Include="body_surface_reference_frame_body.hpp">
+      <Filter>Source Files</Filter>
+    </ClInclude>
+    <ClInclude Include="rigid_reference_frame_body.hpp">
+      <Filter>Source Files</Filter>
+    </ClInclude>
     <ClInclude Include="reference_frame.hpp">
       <Filter>Header Files</Filter>
-=======
-    <ClInclude Include="barycentric_rotating_reference_frame_body.hpp">
-      <Filter>Source Files</Filter>
-    </ClInclude>
-    <ClInclude Include="body_centred_body_direction_reference_frame_body.hpp">
-      <Filter>Source Files</Filter>
-    </ClInclude>
-    <ClInclude Include="body_centred_non_rotating_reference_frame_body.hpp">
-      <Filter>Source Files</Filter>
-    </ClInclude>
-    <ClInclude Include="body_surface_reference_frame_body.hpp">
-      <Filter>Source Files</Filter>
-    </ClInclude>
-    <ClInclude Include="rigid_reference_frame_body.hpp">
-      <Filter>Source Files</Filter>
->>>>>>> 46597373
     </ClInclude>
   </ItemGroup>
   <ItemGroup>
