--- conflicted
+++ resolved
@@ -371,13 +371,7 @@
     DependentVariableDerivatives& derivatives) const {
   auto const& [γₛ, β] = values;
   // First state variable.
-<<<<<<< HEAD
-  auto const& γₛ = std::get<0>(values).front();
   auto const dVǀᵧ₍ₛ₎ = gradient_(t, γₛ);
-=======
-  auto const dVǀᵧ₍ₛ₎ =
-      dynamic_frame_->RotationFreeGeometricAccelerationAtRest(t, γₛ);
->>>>>>> 3cbc856a
   Displacement<Frame> const γʹ =
       Normalize(binormal * dVǀᵧ₍ₛ₎) * characteristic_length_;
 
