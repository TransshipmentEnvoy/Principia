--- conflicted
+++ resolved
@@ -53,11 +53,7 @@
 auto Equipotential<InertialFrame, Frame>::ComputeLine(
     Plane<Frame> const& plane,
     Instant const& t,
-<<<<<<< HEAD
-    Position<Frame> const& position) const -> DependentVariables {
-=======
-    Position<Frame> const& position) const -> States {
->>>>>>> 21bcba48
+    Position<Frame> const& position) const -> Line {
   auto const binormal = plane.UnitBinormals().front();
   ODE equation{
       .compute_derivative = std::bind(
@@ -75,15 +71,6 @@
           /*max_steps=*/adaptive_parameters_.max_steps(),
           /*last_step_is_exact=*/true);
 
-<<<<<<< HEAD
-  DependentVariables equipotential;
-  typename AdaptiveStepSizeIntegrator<ODE>::AppendState const append_state =
-      [&equipotential](State const& state) {
-        std::get<0>(equipotential)
-            .push_back(std::get<0>(state.y).front().value);
-        std::get<1>(equipotential)
-            .push_back(std::get<1>(state.y).front().value);
-=======
   States equipotential;
   typename AdaptiveStepSizeIntegrator<ODE>::AppendState const append_state =
       [&equipotential](SystemState const& system_state) {
@@ -95,7 +82,6 @@
           std::get<1>(state).push_back(y1.value);
         }
         equipotential.push_back(state);
->>>>>>> 21bcba48
       };
 
   auto const tolerance_to_error_ratio =
@@ -112,12 +98,7 @@
 auto Equipotential<InertialFrame, Frame>::ComputeLine(
     Plane<Frame> const& plane,
     Instant const& t,
-<<<<<<< HEAD
-    DegreesOfFreedom<Frame> const& degrees_of_freedom) const
-    -> DependentVariables {
-=======
-    DegreesOfFreedom<Frame> const& degrees_of_freedom) const -> States {
->>>>>>> 21bcba48
+    DegreesOfFreedom<Frame> const& degrees_of_freedom) const -> Line {
   // Compute the total (specific) energy.
   auto const potential_energy =
       dynamic_frame_->GeometricPotential(t, degrees_of_freedom.position());
@@ -132,11 +113,7 @@
     Plane<Frame> const& plane,
     Instant const& t,
     Position<Frame> const& start_position,
-<<<<<<< HEAD
-    SpecificEnergy const& total_energy) const -> DependentVariables {
-=======
-    SpecificEnergy const& total_energy) const -> States {
->>>>>>> 21bcba48
+    SpecificEnergy const& total_energy) const -> Line {
   auto const lines = ComputeLines(plane, t, {start_position}, total_energy);
   CHECK_EQ(1, lines.size());
   return lines[0];
@@ -147,12 +124,7 @@
     Plane<Frame> const& plane,
     Instant const& t,
     std::vector<Position<Frame>> const& start_positions,
-<<<<<<< HEAD
-    SpecificEnergy const& total_energy) const
-    -> std::vector<DependentVariables> {
-=======
-    SpecificEnergy const& total_energy) const -> std::vector<States> {
->>>>>>> 21bcba48
+    SpecificEnergy const& total_energy) const -> std::vector<Line> {
   // The function on which we perform gradient descent is defined to have a
   // minimum at a position where the potential is equal to the total energy.
   auto const f = [this, t, total_energy](Position<Frame> const& position) {
@@ -171,28 +143,19 @@
         plane);
   };
 
-<<<<<<< HEAD
-  std::vector<DependentVariables> lines;
-=======
   std::vector<States> lines;
->>>>>>> 21bcba48
   for (auto const& start_position : start_positions) {
     // Compute the winding number of every line already found with respect to
     // |start_position|.  If any line "turns around" that position, we don't
     // need to compute a new equipotential, it would just duplicate one we
     // already have.
     bool must_compute_line = true;
-<<<<<<< HEAD
-    for (auto const& l : lines) {
-      auto const& line = std::get<0>(l);
-=======
     for (auto const& line : lines) {
       std::vector<Position<Frame>> positions;
       for (auto const& state : line) {
         auto const& [positions_of_state, _] = state;
         positions.push_back(positions_of_state.front());
       }
->>>>>>> 21bcba48
       std::int64_t const winding_number =
           WindingNumber(plane, start_position, positions);
       if (winding_number > 0) {
@@ -221,11 +184,7 @@
     // point in building a line in that case.
     if (dynamic_frame_->GeometricPotential(t, equipotential_position.value()) <
         total_energy - Abs(total_energy) * energy_tolerance) {
-<<<<<<< HEAD
-      lines.push_back(DependentVariables{});
-=======
-      lines.push_back(States{});
->>>>>>> 21bcba48
+      lines.push_back(Line{});
       continue;
     }
     // Compute that equipotential.
@@ -242,11 +201,7 @@
     std::vector<Position<Frame>> const& peaks,
     std::vector<Well> const& wells,
     std::function<Position<Frame>(Position<Frame>)> towards_infinity,
-<<<<<<< HEAD
-    SpecificEnergy const& energy) const -> std::vector<DependentVariables> {
-=======
-    SpecificEnergy const& energy) const -> std::vector<States> {
->>>>>>> 21bcba48
+    SpecificEnergy const& energy) const -> std::vector<Line> {
   using WellIterator = typename std::vector<Well>::const_iterator;
   LOG(ERROR) << "V=" << energy;
 
@@ -267,11 +222,7 @@
     }
   }
 
-<<<<<<< HEAD
-  std::vector<DependentVariables> lines;
-=======
-  std::vector<States> lines;
->>>>>>> 21bcba48
+  std::vector<Line> lines;
   for (int i = 0; i < peaks.size(); ++i) {
     auto const& delineation = peak_delineations[i];
     Position<Frame> const& peak = peaks[i];
@@ -343,17 +294,12 @@
         Position<Frame> const equipotential_position =
             Barycentre(std::pair(peak, far_away), std::pair(x, 1 - x));
         lines.push_back(ComputeLine(plane, t, equipotential_position));
-<<<<<<< HEAD
-      }
-      auto const& line = std::get<0>(lines.back());
-=======
       }
       std::vector<Position<Frame>> positions;
       for (auto const& state : lines.back()) {
         auto const& [positions_of_state, _] = state;
         positions.push_back(positions_of_state.front());
       }
->>>>>>> 21bcba48
 
       // Figure out whether the equipotential introduces new delineations.
       std::set<WellIterator> enclosed_wells;
