--- conflicted
+++ resolved
@@ -42,31 +42,9 @@
 template<typename InertialFrame, typename Frame>
 Equipotential<InertialFrame, Frame>::Equipotential(
     AdaptiveParameters const& adaptive_parameters,
-<<<<<<< HEAD
-    not_null<DynamicFrame<InertialFrame, Frame> const*> const dynamic_frame,
-    std::function<SpecificEnergy(Instant const&, Position<Frame> const&)>
-        potential,
-    std::function<Vector<Acceleration, Frame>(Instant const&,
-                                              Position<Frame> const&)> gradient)
-    : adaptive_parameters_(adaptive_parameters),
-      potential_(
-          potential
-              ? potential
-              : [dynamic_frame](Instant const& t, Position<Frame> const& q) {
-                  return dynamic_frame->GeometricPotential(t, q);
-                }),
-      gradient_(
-          gradient
-              ? gradient
-              : [dynamic_frame](Instant const& t, Position<Frame> const& q) {
-                  return dynamic_frame->RotationFreeGeometricAccelerationAtRest(
-                      t, q);
-                }) {}
-=======
     not_null<ReferenceFrame<InertialFrame, Frame> const*> const reference_frame)
     : adaptive_parameters_(adaptive_parameters),
       reference_frame_(reference_frame) {}
->>>>>>> f41d8a71
 
 template<typename InertialFrame, typename Frame>
 auto Equipotential<InertialFrame, Frame>::ComputeLine(
@@ -116,11 +94,7 @@
     DegreesOfFreedom<Frame> const& degrees_of_freedom) const -> Line {
   // Compute the total (specific) energy.
   auto const potential_energy =
-<<<<<<< HEAD
-      potential_(t, degrees_of_freedom.position());
-=======
       reference_frame_->GeometricPotential(t, degrees_of_freedom.position());
->>>>>>> f41d8a71
   auto const kinetic_energy = 0.5 * degrees_of_freedom.velocity().Norm²();
   auto const total_energy = potential_energy + kinetic_energy;
 
@@ -147,11 +121,7 @@
   // The function on which we perform gradient descent is defined to have a
   // minimum at a position where the potential is equal to the total energy.
   auto const f = [this, t, total_energy](Position<Frame> const& position) {
-<<<<<<< HEAD
-    return Pow<2>(potential_(t, position) -
-=======
     return Pow<2>(reference_frame_->GeometricPotential(t, position) -
->>>>>>> f41d8a71
                   total_energy);
   };
 
@@ -160,16 +130,10 @@
     // To keep the problem bidimensional we eliminate any off-plane component of
     // the gradient.
     return Projection(
-<<<<<<< HEAD
-        -2 * (potential_(t, position) - total_energy) *
-            gradient_(t,
-                                                                    position),
-=======
         -2 *
             (reference_frame_->GeometricPotential(t, position) - total_energy) *
             reference_frame_->RotationFreeGeometricAccelerationAtRest(t,
                                                                       position),
->>>>>>> f41d8a71
         plane);
   };
 
@@ -212,12 +176,8 @@
     // The BFGS algorithm will put us at the minimum of f, but that may be a
     // point that has (significantly) less energy that our total energy.  No
     // point in building a line in that case.
-<<<<<<< HEAD
-    if (potential_(t, equipotential_position.value()) <
-=======
     if (reference_frame_->GeometricPotential(t,
                                              equipotential_position.value()) <
->>>>>>> f41d8a71
         total_energy - Abs(total_energy) * energy_tolerance) {
       lines.push_back(Line{});
       continue;
@@ -262,13 +222,8 @@
     auto const& delineation = peak_delineations[i];
     Position<Frame> const& peak = peaks[i];
     // Ignore |peak| if it is below |energy|.
-<<<<<<< HEAD
-    if (potential_(t, peak) < energy) {
-      //LOG(ERROR) << "Ignoring peak " << i << " which is below energy";
-=======
     if (reference_frame_->GeometricPotential(t, peak) < energy) {
       LOG(ERROR) << "Ignoring peak " << i << " which is below energy";
->>>>>>> f41d8a71
       continue;
     }
     //LOG(ERROR) << "Delineating peak " << i;
@@ -283,11 +238,7 @@
         expected_delineated_well = *delineation.indistinct_wells.begin();
         Well const well = **expected_delineated_well;
         Length const r = (peak - well.position).Norm();
-<<<<<<< HEAD
-        if (potential_(
-=======
         if (reference_frame_->GeometricPotential(
->>>>>>> f41d8a71
                 t,
                 Barycentre(std::pair(peak, well.position),
                            std::pair(well.radius, r - well.radius))) >=
@@ -302,11 +253,7 @@
         }
         Length const x = numerics::Brent(
             [&](Length const& x) {
-<<<<<<< HEAD
-              return potential_(
-=======
               return reference_frame_->GeometricPotential(
->>>>>>> f41d8a71
                          t,
                          Barycentre(std::pair(peak, well.position),
                                     std::pair(x, r - x))) -
@@ -322,11 +269,7 @@
         //LOG(ERROR) << "Not delineated from infinity";
         expect_delineation_from_infinity = true;
         Position<Frame> const far_away = towards_infinity(peak);
-<<<<<<< HEAD
-        if (potential_(t, far_away) >= energy) {
-=======
         if (reference_frame_->GeometricPotential(t, far_away) >= energy) {
->>>>>>> f41d8a71
           // TODO(phl): This happens when we find the peak at the centre of the
           // Earth.
           LOG(ERROR) << "far away point is weird";
@@ -335,11 +278,7 @@
         }
         double const x = numerics::Brent(
             [&](double const& x) {
-<<<<<<< HEAD
-              return potential_(
-=======
               return reference_frame_->GeometricPotential(
->>>>>>> f41d8a71
                          t,
                          Barycentre(std::pair(peak, far_away),
                                     std::pair(x, 1 - x))) -
@@ -415,12 +354,8 @@
     DependentVariableDerivatives& derivatives) const {
   auto const& [γₛ, β] = values;
   // First state variable.
-<<<<<<< HEAD
-  auto const dVǀᵧ₍ₛ₎ = gradient_(t, γₛ);
-=======
   auto const dVǀᵧ₍ₛ₎ =
       reference_frame_->RotationFreeGeometricAccelerationAtRest(t, γₛ);
->>>>>>> f41d8a71
   Displacement<Frame> const γʹ =
       Normalize(binormal * dVǀᵧ₍ₛ₎) * characteristic_length_;
 
