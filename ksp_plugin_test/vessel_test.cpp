--- conflicted
+++ resolved
@@ -35,11 +35,8 @@
 namespace internal_vessel {
 
 using base::make_not_null_unique;
-<<<<<<< HEAD
+using geometry::Barycentre;
 using geometry::Bivector;
-=======
-using geometry::Barycentre;
->>>>>>> 8752074e
 using geometry::Displacement;
 using geometry::InertiaTensor;
 using geometry::Position;
@@ -111,21 +108,20 @@
     vessel_.AddPart(std::move(p2));
   }
 
-<<<<<<< HEAD
-  bool IsCollapsible() const {
-    return vessel_.IsCollapsible();
-  }
-
-  void WriteCheckpointToMessage(
-      not_null<serialization::Vessel*> const message) const {
-    vessel_.checkpointer_->WriteToMessage(message->mutable_checkpoint());
-=======
   void AppendToPartHistory(DiscreteTrajectory<Barycentric> const& trajectory,
                            Part& part) {
     for (auto const& [time, degrees_of_freedom] : trajectory) {
       part.AppendToHistory(time, degrees_of_freedom);
     }
->>>>>>> 8752074e
+  }
+
+  bool IsCollapsible() const {
+    return vessel_.IsCollapsible();
+  }
+
+  void WriteCheckpointToMessage(
+      not_null<serialization::Vessel*> const message) const {
+    vessel_.checkpointer_->WriteToMessage(message->mutable_checkpoint());
   }
 
   MockEphemeris<Barycentric> ephemeris_;
@@ -190,13 +186,8 @@
   EXPECT_CALL(ephemeris_,
               FlowWithAdaptiveStep(_, _, t0_ + 2 * Second, _, _))
       .Times(AnyNumber());
-<<<<<<< HEAD
-  vessel_.CreateHistoryIfNeeded(astronomy::J2000 + 1 * Second,
+  vessel_.CreateHistoryIfNeeded(t0_ + 1 * Second,
                                 DefaultDownsamplingParameters());
-=======
-  vessel_.PrepareHistory(t0_ + 1 * Second,
-                         DefaultDownsamplingParameters());
->>>>>>> 8752074e
 
   auto const expected_dof = Barycentre<DegreesOfFreedom<Barycentric>, Mass>(
       {p1_dof_, p2_dof_}, {mass1_, mass2_});
@@ -219,13 +210,8 @@
   EXPECT_CALL(ephemeris_,
               FlowWithAdaptiveStep(_, _, t0_ + 2 * Second, _, _))
       .Times(AnyNumber());
-<<<<<<< HEAD
-  vessel_.CreateHistoryIfNeeded(astronomy::J2000,
+  vessel_.CreateHistoryIfNeeded(t0_,
                                 DefaultDownsamplingParameters());
-=======
-  vessel_.PrepareHistory(t0_,
-                         DefaultDownsamplingParameters());
->>>>>>> 8752074e
 
   AppendToPartHistory(*NewLinearTrajectory(p1_dof_,
                                            /*Δt=*/0.5 * Second,
@@ -288,13 +274,8 @@
       FlowWithAdaptiveStep(_, _, astronomy::InfiniteFuture, _, _))
       .WillRepeatedly(Return(absl::OkStatus()));
 
-<<<<<<< HEAD
-  vessel_.CreateHistoryIfNeeded(astronomy::J2000,
+  vessel_.CreateHistoryIfNeeded(t0_,
                                 DefaultDownsamplingParameters());
-=======
-  vessel_.PrepareHistory(t0_,
-                         DefaultDownsamplingParameters());
->>>>>>> 8752074e
   // Polling for the integration to happen.
   do {
     vessel_.RefreshPrediction(t0_ + 1 * Second);
@@ -320,41 +301,6 @@
   EXPECT_CALL(ephemeris_, t_min_locked())
       .WillRepeatedly(Return(t0_));
   EXPECT_CALL(ephemeris_, t_max())
-<<<<<<< HEAD
-      .WillRepeatedly(Return(astronomy::J2000 + 0.5 * Second));
-  EXPECT_CALL(
-      ephemeris_,
-      FlowWithAdaptiveStep(_, _, astronomy::J2000 + 0.5 * Second, _, _))
-      .WillRepeatedly(
-          DoAll(AppendToDiscreteTrajectory(
-                    astronomy::J2000 + 0.5 * Second,
-                    DegreesOfFreedom<Barycentric>(
-                        Barycentric::origin +
-                            Displacement<Barycentric>({14.0 / 3.0 * Metre,
-                                                       5.0 * Metre,
-                                                       4.0 * Metre}),
-                        Velocity<Barycentric>({140.0 / 3.0 * Metre / Second,
-                                               50.0 * Metre / Second,
-                                               40.0 * Metre / Second}))),
-                Return(absl::OkStatus())));
-  EXPECT_CALL(
-      ephemeris_,
-      FlowWithAdaptiveStep(_, _, astronomy::InfiniteFuture, _, _))
-      .WillRepeatedly(
-          DoAll(AppendToDiscreteTrajectory(
-                    astronomy::J2000 + 1.0 * Second,
-                    DegreesOfFreedom<Barycentric>(
-                        Barycentric::origin +
-                            Displacement<Barycentric>({5.0 * Metre,
-                                                       6.0 * Metre,
-                                                       5.0 * Metre}),
-                        Velocity<Barycentric>({50.0 * Metre / Second,
-                                               60.0 * Metre / Second,
-                                               50.0 * Metre / Second}))),
-                Return(absl::OkStatus())));
-  vessel_.CreateHistoryIfNeeded(astronomy::J2000,
-                                DefaultDownsamplingParameters());
-=======
       .WillRepeatedly(Return(t0_ + 5 * Second));
 
   // The call to fill the prognostication until t_max.
@@ -385,9 +331,8 @@
           Return(absl::OkStatus())))
       .WillRepeatedly(Return(absl::OkStatus()));
 
-  vessel_.PrepareHistory(t0_,
-                         DefaultDownsamplingParameters());
->>>>>>> 8752074e
+  vessel_.CreateHistoryIfNeeded(t0_,
+                                DefaultDownsamplingParameters());
   // Polling for the integration to happen.
   do {
     vessel_.RefreshPrediction();
@@ -423,13 +368,8 @@
       .Times(AnyNumber());
   std::vector<not_null<MassiveBody const*>> const bodies;
   ON_CALL(ephemeris_, bodies()).WillByDefault(ReturnRef(bodies));
-<<<<<<< HEAD
-  vessel_.CreateHistoryIfNeeded(astronomy::J2000,
+  vessel_.CreateHistoryIfNeeded(t0_,
                                 DefaultDownsamplingParameters());
-=======
-  vessel_.PrepareHistory(t0_,
-                         DefaultDownsamplingParameters());
->>>>>>> 8752074e
 
   EXPECT_FALSE(vessel_.has_flight_plan());
   EXPECT_CALL(
@@ -656,13 +596,8 @@
   EXPECT_CALL(ephemeris_,
               FlowWithAdaptiveStep(_, _, t0_ + 2 * Second, _, _))
       .Times(AnyNumber());
-<<<<<<< HEAD
-  vessel_.CreateHistoryIfNeeded(astronomy::J2000,
+  vessel_.CreateHistoryIfNeeded(t0_,
                                 DefaultDownsamplingParameters());
-=======
-  vessel_.PrepareHistory(t0_,
-                         DefaultDownsamplingParameters());
->>>>>>> 8752074e
 
   EXPECT_CALL(ephemeris_,
               FlowWithAdaptiveStep(_, _, t0_ + 3 * Second, _, _))
