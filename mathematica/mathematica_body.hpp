﻿
#pragma once

#include "mathematica/mathematica.hpp"

#include <cmath>
#include <map>
#include <string>
#include <tuple>
#include <vector>

#include "base/not_constructible.hpp"
#include "base/traits.hpp"
#include "quantities/si.hpp"

namespace principia {
namespace mathematica {
namespace internal_mathematica {

using astronomy::J2000;
using base::is_instance_of_v;
using base::not_constructible;
using base::not_null;
using quantities::DebugString;
using quantities::IsFinite;
using quantities::si::Metre;
using quantities::si::Radian;
using quantities::si::Second;
namespace si = quantities::si;

// Wraps the string in quotes and escapes things properly.
inline std::string Escape(std::string_view const str) {
  std::string result = "\"";
  for (const char c : str) {
    switch (c) {
      case '"':
        result += "\\\"";
        break;
      case '\\':
        result += "\\\\";
        break;
      default:
        result += c;
        break;
    }
  }
  result += "\"";
  return result;
}

// Does not wrap its arguments in ToMathematica.
inline std::string Apply(
    std::string const& function,
    std::vector<std::string> const& arguments) {
  std::string result;
  result += function;
  result += "[";
  for (int i = 0; i < arguments.size(); ++i) {
    result += arguments[i];
    result += (i + 1 < arguments.size() ? "," : "");
  }
  result += "]";
  return result;
}

// A helper struct to scan the elements of a tuple and stringify them.
template<int index, typename Tuple, typename OptionalExpressIn>
struct TupleHelper : not_constructible {
  static void ToMathematicaStrings(Tuple const& tuple,
                                   std::vector<std::string>& expressions,
                                   OptionalExpressIn express_in) {
    TupleHelper<index - 1, Tuple, OptionalExpressIn>::ToMathematicaStrings(
        tuple, expressions, express_in);
    expressions.push_back(ToMathematica(std::get<index - 1>(tuple),
                          express_in));
  }
};

template<typename Tuple, typename OptionalExpressIn>
struct TupleHelper<0, Tuple, OptionalExpressIn> : not_constructible {
  static void ToMathematicaStrings(Tuple const& tuple,
                                   std::vector<std::string>& expressions,
                                   OptionalExpressIn express_in) {}
};

template<typename V, typename A, int d,
         template<typename, typename, int> class E,
         typename OptionalExpressIn>
std::string ToMathematicaExpression(
    PolynomialInMonomialBasis<V, A, d, E> const& polynomial,
    OptionalExpressIn express_in) {
  using Coefficients =
      typename PolynomialInMonomialBasis<V, A, d, E>::Coefficients;
  std::vector<std::string> coefficients;
  coefficients.reserve(std::tuple_size_v<Coefficients>);
  TupleHelper<std::tuple_size_v<Coefficients>,
              Coefficients,
              OptionalExpressIn>::ToMathematicaStrings(polynomial.coefficients_,
                                                       coefficients,
                                                       express_in);
  std::string argument;
  if constexpr (is_instance_of_v<Point, A>) {
    argument =
        Apply("Subtract", {"#", ToMathematica(polynomial.origin_, express_in)});
  } else {
    argument = "#";
  }
  std::vector<std::string> monomials;
  for (int i = 0; i < coefficients.size(); ++i) {
    if (i == 0) {
      monomials.push_back(coefficients[i]);
    } else if (i == 1) {
      monomials.push_back(Apply("Times", {coefficients[i], argument}));
    } else {
      monomials.push_back(Apply(
          "Times",
          {coefficients[i], Apply("Power", {argument, std::to_string(i)})}));
    }
  }
  return Apply("Plus", monomials);
}

template<typename V, int d,
         template<typename, typename, int> class E,
         typename OptionalExpressIn>
std::string ToMathematicaExpression(PoissonSeries<V, d, E> const& series,
                                    OptionalExpressIn express_in) {
  std::vector<std::string> components = {
      ToMathematicaExpression(series.aperiodic_, express_in)};
  for (auto const& [ω, polynomials] : series.periodic_) {
    std::string const polynomial_sin =
        ToMathematicaExpression(polynomials.sin, express_in);
    std::string const polynomial_cos =
        ToMathematicaExpression(polynomials.cos, express_in);
    std::string const angle =
        Apply("Times",
              {ToMathematica(ω, express_in),
               Apply("Subtract",
                     {"#", ToMathematica(series.origin_, express_in)})});
    components.push_back(Apply("Times",
                               {polynomial_sin, Apply("Sin", {angle})}));
    components.push_back(Apply("Times",
                               {polynomial_cos, Apply("Cos", {angle})}));
  }
  return Apply("Plus", components);
}

template<typename V, int d,
         template<typename, typename, int> class E,
         typename OptionalExpressIn>
std::string ToMathematicaExpression(
    PiecewisePoissonSeries<V, d, E> const& series,
    OptionalExpressIn express_in) {
  std::vector<std::string> conditions_and_functions;
  for (int i = 0; i < series.series_.size(); ++i) {
    std::string const function =
        ToMathematicaExpression(series.series_[i], express_in);
    std::string const condition =
<<<<<<< HEAD
        absl::StrCat("# >= ",
                     ToMathematica(series.bounds_[i], express_in),
                     (i < series.series_.size() - 1 ? " && # < " : " && # <= "),
                     ToMathematica(series.bounds_[i + 1], express_in));
=======
        Apply("Between",
              {"#",
               Apply("List",
                     {ToMathematica(series.bounds_[i], express_in),
                      ToMathematica(series.bounds_[i + 1], express_in)})});
>>>>>>> c2f21f04
    conditions_and_functions.push_back(Apply("List", {function, condition}));
  }
  return Apply("Piecewise", {Apply("List", conditions_and_functions)});
}

template<typename... Qs>
ExpressIn<Qs...>::ExpressIn(Qs const&... qs)
    : units_(std::make_tuple(qs...)) {}

template<typename... Qs>
template<typename Q>
double ExpressIn<Qs...>::operator()(Q const& q) const {
  return Divide<Q::Dimensions::Length, Length>(
      Divide<Q::Dimensions::Mass, Mass>(
          Divide<Q::Dimensions::Time, Time>(
              Divide<Q::Dimensions::Current, Current>(
                  Divide<Q::Dimensions::Temperature, Temperature>(
                      Divide<Q::Dimensions::Amount, Amount>(
                          Divide<Q::Dimensions::LuminousIntensity,
                                 LuminousIntensity>(
                              Divide<Q::Dimensions::Angle, Angle>(q))))))));
}

template<typename... Qs>
template<std::int64_t exponent, typename Q1, typename Q2>
Quotient<Q2, Exponentiation<Q1, exponent>> ExpressIn<Qs...>::Divide(
    Q2 const& q2) const {
  if constexpr (exponent == 0) {
    return q2;
  } else {
    return q2 / Pow<exponent>(std::get<Q1>(units_));
  }
}

template<typename T, typename OptionalExpressIn>
std::string Option(std::string const& name,
                   T const& right,
                   OptionalExpressIn express_in) {
  return Apply("Rule", {name, ToMathematica(right, express_in)});
}

template<typename T, typename OptionalExpressIn>
std::string Assign(std::string const& name,
                   T const& right,
                   OptionalExpressIn express_in) {
  return Apply("Set", {name, ToMathematica(right, express_in)}) + ";\n";
}

template<typename T, typename U, typename OptionalExpressIn>
std::string PlottableDataset(std::vector<T> const& x,
                             std::vector<U> const& y,
                             OptionalExpressIn express_in) {
  std::vector<std::string> const xy = {ToMathematica(x, express_in),
                                       ToMathematica(y, express_in)};
  return Apply("Transpose", {Apply("List", xy)});
}

template<typename T, typename OptionalExpressIn>
std::string ToMathematica(std::vector<T> const& list,
                          OptionalExpressIn express_in) {
  std::vector<std::string> expressions;
  expressions.reserve(list.size());
  for (auto const& expression : list) {
    expressions.emplace_back(ToMathematica(expression, express_in));
  }
  return Apply("List", expressions);
}

template<typename It, typename OptionalExpressIn>
std::string ToMathematica(It const begin, It const end,
                          OptionalExpressIn express_in) {
  std::vector<std::string> expressions;
  for (auto it = begin; it != end; ++it) {
    expressions.emplace_back(ToMathematica(*it, express_in));
  }
  return Apply("List", expressions);
}

template<typename OptionalExpressIn>
std::string ToMathematica(bool const b, OptionalExpressIn /*express_in*/) {
  return b ? "True" : "False";
}

template<typename T, typename, typename OptionalExpressIn>
std::string ToMathematica(T const integer, OptionalExpressIn /*express_in*/) {
  return std::to_string(integer);
}

template<typename T, typename, typename OptionalExpressIn, typename>
std::string ToMathematica(T const real,
                          OptionalExpressIn /*express_in*/) {
  if (std::isinf(real)) {
    if (real > 0.0) {
      return "Infinity";
    } else {
      return Apply("Minus", {"Infinity"});
    }
  } else if (std::isnan(real)) {
    return "Indeterminate";
  } else {
    std::string s = DebugString(real);
    s.replace(s.find("e"), 1, "*^");
    return Apply("SetPrecision", {s, "$MachinePrecision"});
  }
}

template<typename OptionalExpressIn>
std::string ToMathematica(Quaternion const& quaternion,
                          OptionalExpressIn /*express_in*/) {
  return Apply("Quaternion",
               {ToMathematica(quaternion.real_part()),
                ToMathematica(quaternion.imaginary_part().x),
                ToMathematica(quaternion.imaginary_part().y),
                ToMathematica(quaternion.imaginary_part().z)});
}

template<typename T, int size, typename OptionalExpressIn>
std::string ToMathematica(FixedVector<T, size> const& fixed_vector,
                          OptionalExpressIn express_in) {
  std::vector<std::string> expressions;
  for (int i = 0; i < size; ++i) {
    expressions.emplace_back(ToMathematica(fixed_vector[i], express_in));
  }
  return Apply("List", expressions);
}

template<typename T, typename OptionalExpressIn>
std::string ToMathematica(R3Element<T> const& r3_element,
                          OptionalExpressIn express_in) {
  std::vector<std::string> expressions;
  expressions.emplace_back(ToMathematica(r3_element.x, express_in));
  expressions.emplace_back(ToMathematica(r3_element.y, express_in));
  expressions.emplace_back(ToMathematica(r3_element.z, express_in));
  return Apply("List", expressions);
}

template<typename T, typename OptionalExpressIn>
std::string ToMathematica(R3x3Matrix<T> const& r3x3_matrix,
                          OptionalExpressIn express_in) {
  std::vector<R3Element<T>> rows;
  rows.push_back(r3x3_matrix.row_x());
  rows.push_back(r3x3_matrix.row_y());
  rows.push_back(r3x3_matrix.row_z());
  return ToMathematica(rows, express_in);
}

template<typename D, typename... Qs>
std::string ToMathematica(Quantity<D> const& quantity,
                          ExpressIn<Qs...> express_in) {
  return ToMathematica(express_in(quantity));
}

template<typename D, typename OptionalExpressIn>
std::string ToMathematica(Quantity<D> const& quantity,
                          std::nullopt_t express_in) {
  std::string s = DebugString(quantity);
  std::string const number = ToMathematica(quantity / si::Unit<Quantity<D>>);
  std::size_t const split = s.find(" ");
  std::string const units = Escape(s.substr(split, s.size()));
  return Apply("Quantity", {number, units});
}

template<typename S, typename F, typename OptionalExpressIn>
std::string ToMathematica(Vector<S, F> const& vector,
                          OptionalExpressIn express_in) {
  return ToMathematica(vector.coordinates(), express_in);
}

template<typename S, typename F, typename OptionalExpressIn>
std::string ToMathematica(Bivector<S, F> const& bivector,
                          OptionalExpressIn express_in) {
  return ToMathematica(bivector.coordinates(), express_in);
}

template<typename V, typename OptionalExpressIn>
std::string ToMathematica(Point<V> const & point,
                          OptionalExpressIn express_in) {
  return ToMathematica(point - Point<V>(), express_in);
}

template<typename S, typename F,
         template<typename, typename> typename M,
         typename OptionalExpressIn>
std::string ToMathematica(SymmetricBilinearForm<S, F, M> const& form,
                          OptionalExpressIn express_in) {
  return ToMathematica(form.coordinates(), express_in);
}

template<typename F, typename OptionalExpressIn>
std::string ToMathematica(DegreesOfFreedom<F> const& degrees_of_freedom,
                          OptionalExpressIn express_in) {
  return Apply(
      "List",
      std::vector<std::string>{
          ToMathematica(degrees_of_freedom.position(), express_in),
          ToMathematica(degrees_of_freedom.velocity(), express_in)});
}

template<typename Tuple, typename, typename OptionalExpressIn>
std::string ToMathematica(Tuple const& tuple, OptionalExpressIn express_in) {
  std::vector<std::string> expressions;
  expressions.reserve(std::tuple_size_v<Tuple>);
  TupleHelper<std::tuple_size_v<Tuple>, Tuple, OptionalExpressIn>::
      ToMathematicaStrings(tuple, expressions, express_in);
  return Apply("List", expressions);
}

template<typename R, typename, typename, typename OptionalExpressIn>
std::string ToMathematica(R const ref,
                          OptionalExpressIn express_in) {
  return Apply("List",
               std::vector<std::string>{
                   ToMathematica(ref.time, express_in),
                   ToMathematica(ref.degrees_of_freedom, express_in)});
}

template<typename V, typename A, int d,
         template<typename, typename, int> class E,
         typename OptionalExpressIn>
std::string ToMathematica(
    PolynomialInMonomialBasis<V, A, d, E> const& polynomial,
    OptionalExpressIn express_in) {
  return Apply("Function", {ToMathematicaExpression(polynomial, express_in)});
}

template<typename V, int d,
         template<typename, typename, int> class E,
         typename OptionalExpressIn>
std::string ToMathematica(PoissonSeries<V, d, E> const& series,
                          OptionalExpressIn express_in) {
  return Apply("Function", {ToMathematicaExpression(series, express_in)});
}

template<typename V, int d,
         template<typename, typename, int> class E,
         typename OptionalExpressIn>
std::string ToMathematica(PiecewisePoissonSeries<V, d, E> const& series,
                          OptionalExpressIn express_in) {
  return Apply("Function", {ToMathematicaExpression(series, express_in)});
}

template<typename OptionalExpressIn>
std::string ToMathematica(
    astronomy::OrbitalElements::EquinoctialElements const& elements,
    OptionalExpressIn express_in) {
  return ToMathematica(std::make_tuple((elements.t - J2000),
                                       elements.a,
                                       elements.h,
                                       elements.k,
                                       elements.λ,
                                       elements.p,
                                       elements.q,
                                       elements.pʹ,
                                       elements.qʹ),
                       express_in);
}

template<typename T, typename OptionalExpressIn>
std::string ToMathematica(std::optional<T> const& opt,
                          OptionalExpressIn express_in) {
  std::vector<T> value;
  if (opt.has_value()) {
    value.push_back(opt.value());
  }
  return ToMathematica(value, express_in);
}

template<typename OptionalExpressIn>
std::string ToMathematica(char const* const str,
                          OptionalExpressIn /*express_in*/) {
  return Escape(str);
}

template<typename OptionalExpressIn>
std::string ToMathematica(std::string const& str,
                          OptionalExpressIn /*express_in*/) {
  return Escape(str);
}

inline Logger::Logger(std::filesystem::path const& path, bool const make_unique)
    : file_([make_unique, &path]() {
        if (make_unique || PRINCIPIA_MATHEMATICA_LOGGER_REGRESSION_TEST != 0) {
          std::filesystem::path filename = path.stem();
          if (make_unique) {
            filename += std::to_string(id_++);
          }
#if PRINCIPIA_MATHEMATICA_LOGGER_REGRESSION_TEST
          filename += "_new";
#endif
          filename += path.extension();
          return path.parent_path() / filename;
        } else {
          return path;
        }
      }()) {}

inline Logger::~Logger() {
  for (auto const& [name, values] : name_and_multiple_values_) {
    file_ << Apply("Set", {name, Apply("List", values)}) + ";\n";
  }
  for (auto const& [name, value] : name_and_single_value_) {
    file_ << Apply("Set", {name, value}) + ";\n";
  }
}

template<typename... Args>
void Logger::Append(std::string const& name, Args... args) {
  name_and_multiple_values_[name].push_back(ToMathematica(args...));
}

template<typename... Args>
void Logger::Set(std::string const& name, Args... args) {
  name_and_single_value_[name] = ToMathematica(args...);
}

inline std::atomic_uint64_t Logger::id_ = 0;

}  // namespace internal_mathematica
}  // namespace mathematica
}  // namespace principia<|MERGE_RESOLUTION|>--- conflicted
+++ resolved
@@ -156,18 +156,11 @@
     std::string const function =
         ToMathematicaExpression(series.series_[i], express_in);
     std::string const condition =
-<<<<<<< HEAD
-        absl::StrCat("# >= ",
-                     ToMathematica(series.bounds_[i], express_in),
-                     (i < series.series_.size() - 1 ? " && # < " : " && # <= "),
-                     ToMathematica(series.bounds_[i + 1], express_in));
-=======
         Apply("Between",
               {"#",
                Apply("List",
                      {ToMathematica(series.bounds_[i], express_in),
                       ToMathematica(series.bounds_[i + 1], express_in)})});
->>>>>>> c2f21f04
     conditions_and_functions.push_back(Apply("List", {function, condition}));
   }
   return Apply("Piecewise", {Apply("List", conditions_and_functions)});
