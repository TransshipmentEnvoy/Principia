--- conflicted
+++ resolved
@@ -1222,11 +1222,8 @@
     required int32 main_body_index = 5;
     required QP main_body_world_degrees_of_freedom = 6;
     required QP part_world_degrees_of_freedom = 7;
-<<<<<<< HEAD
-    required XYZ part_angular_velocity = 12;
-=======
     required WXYZ part_rotation = 12;
->>>>>>> fce1277f
+    required XYZ part_angular_velocity = 13;
     required double delta_t = 9;
   }
   optional In in = 1;
