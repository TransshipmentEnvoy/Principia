<<<<<<< HEAD
#pragma once

#include <string>

#include "Quantities/Dimensionless.hpp"

namespace principia {
namespace quantities {
template<int LengthExponent, int MassExponent, int TimeExponent,
         int CurrentExponent, int TemperatureExponent, int AmountExponent,
         int LuminousIntensityExponent, int WindingExponent,
         int AngleExponent, int SolidAngleExponent>
struct Dimensions;
template<typename D> class Quantity;
typedef Dimensions<0, 0, 0, 0, 0, 0, 0, 0, 0, 0> NoDimensions;
#pragma region Base quantities
typedef Quantity<Dimensions<1, 0, 0, 0, 0, 0, 0, 0, 0, 0>> Length;
typedef Quantity<Dimensions<0, 1, 0, 0, 0, 0, 0, 0, 0, 0>> Mass;
typedef Quantity<Dimensions<0, 0, 1, 0, 0, 0, 0, 0, 0, 0>> Time;
typedef Quantity<Dimensions<0, 0, 0, 1, 0, 0, 0, 0, 0, 0>> Current;
typedef Quantity<Dimensions<0, 0, 0, 0, 1, 0, 0, 0, 0, 0>> Temperature;
typedef Quantity<Dimensions<0, 0, 0, 0, 0, 1, 0, 0, 0, 0>> Amount;
typedef Quantity<Dimensions<0, 0, 0, 0, 0, 0, 1, 0, 0, 0>> LuminousIntensity;
// Nonstandard; winding is a dimensionless quantity counting cycles, in order to
// strongly type the distinction between Frequency = Winding/Time and 
// AngularFrequency = Angle/Time. We also strongly type angles.
typedef Quantity<Dimensions<0, 0, 0, 0, 0, 0, 0, 1, 0, 0>> Winding;
typedef Quantity<Dimensions<0, 0, 0, 0, 0, 0, 0, 0, 1, 0>> Angle;
typedef Quantity<Dimensions<0, 0, 0, 0, 0, 0, 0, 0, 0, 1>> SolidAngle;
#pragma endregion
namespace type_generators {
template<typename Left, typename Right> struct ProductGenerator;
template<typename Left, typename Right> struct QuotientGenerator;
template<bool> struct Range;
template<typename Q, int Exponent, typename = Range<true>> 
struct PowerGenerator;
template<bool> struct Condition;
template<typename Q, typename = Condition<true>> struct SquareRootGenerator;
}  // namespace type_generators
template<typename Left, typename Right>
using Quotient = typename type_generators::QuotientGenerator<Left,
                                                             Right>::ResultType;
template<typename Left, typename Right>
using Product = typename type_generators::ProductGenerator<Left,
                                                           Right>::ResultType;
template<typename Left, int Exponent>
using Exponentiation =
    typename type_generators::PowerGenerator<Left, Exponent>::ResultType;
template<typename Q>
using SquareRoot = typename type_generators::SquareRootGenerator<Q>::ResultType;
template<typename Right>
using Inverse = Quotient<Dimensionless, Right>;

namespace factories {
Length            Metres(Dimensionless const&);
Mass              Kilograms(Dimensionless const&);
Time              Seconds(Dimensionless const&);
Current           Amperes(Dimensionless const&);
Temperature       Kelvins(Dimensionless const&);
Amount            Moles(Dimensionless const&);
LuminousIntensity Candelas(Dimensionless const&);
Winding           Cycles(Dimensionless const&);
Angle             Radians(Dimensionless const&);
SolidAngle        Steradians(Dimensionless const&);
}  // namespace factories

template<typename D>
std::wstring ToString(Quantity<D> const& quantity,
                      unsigned char const precision = 16);

template<typename D>
class Quantity {
 public:
  typedef typename D Dimensions;
  Quantity();
  template<int Exponent>
  Exponentiation<Quantity<D>, Exponent> Pow() const;
 private:
  explicit Quantity(Dimensionless const& magnitude);
  Dimensionless magnitude_;

  friend Length            factories::Metres(Dimensionless const&);
  friend Mass              factories::Kilograms(Dimensionless const&);
  friend Time              factories::Seconds(Dimensionless const&);
  friend Current           factories::Amperes(Dimensionless const&);
  friend Temperature       factories::Kelvins(Dimensionless const&);
  friend Amount            factories::Moles(Dimensionless const&);
  friend LuminousIntensity factories::Candelas(Dimensionless const&);
  friend Winding           factories::Cycles(Dimensionless const&);
  friend Angle             factories::Radians(Dimensionless const&);
  friend SolidAngle        factories::Steradians(Dimensionless const&);

  template<typename D>
  friend class Quantity;
  template<typename D>
  friend Quantity<D> operator+(Quantity<D> const&);
  template<typename D> 
  friend Quantity<D> operator-(Quantity<D> const&);
  template<typename D>
  friend Quantity<D> operator+(Quantity<D> const&, Quantity<D> const&);
  template<typename D> 
  friend Quantity<D> operator-(Quantity<D> const&, Quantity<D> const&);
  template<typename DLeft, typename DRight>
  friend Product<typename Quantity<DLeft>,
                 typename Quantity<DRight>> operator*(Quantity<DLeft> const&,
                                                      Quantity<DRight> const&);
  template<typename DLeft, typename DRight>
  friend Quotient<typename Quantity<DLeft>,
                  typename Quantity<DRight>> operator/(Quantity<DLeft> const&,
                                                       Quantity<DRight> const&);
  template<typename D>
  friend Quantity<D> operator*(Quantity<D> const&, Dimensionless const&);
  template<typename D>
  friend Quantity<D> operator*(Dimensionless const&, Quantity<D> const&);
  template<typename D>
  friend Quantity<D> operator/(Quantity<D> const&, Dimensionless const&);
  template<typename D>
  friend Inverse<Quantity<D>> operator/(Dimensionless const&,
                                        Quantity<D> const&);
  template<typename D>
  friend bool operator>(Quantity<D> const&, Quantity<D> const&);
  template<typename D>
  friend bool operator<(Quantity<D> const&, Quantity<D> const&);
  template<typename D>
  friend bool operator>=(Quantity<D> const&, Quantity<D> const&);
  template<typename D>
  friend bool operator<=(Quantity<D> const&, Quantity<D> const&);
  template<typename D>
  friend bool operator==(Quantity<D> const&, Quantity<D> const&);
  template<typename D>
  friend bool operator!=(Quantity<D> const&, Quantity<D> const&);

  template<typename D>
  friend Quantity<D> Abs(Quantity<D> const&);

  template<typename D>
  friend SquareRoot<Quantity<D>> Sqrt(Quantity<D> const& x);
  template<typename D>
  friend Angle ArcTan(Quantity<D> const& y, Quantity<D> const& x);

  template<typename D>
  friend std::wstring ToString(Quantity<D> const&, unsigned char const);
};

template<typename D>
void operator+=(Quantity<D>&, Quantity<D> const&);
template<typename D>
inline void operator-=(Quantity<D>&, Quantity<D> const&);
template<typename D>
inline void operator*=(Quantity<D>&, Dimensionless const&);
template<typename D>
inline void operator/=(Quantity<D>&, Dimensionless const&);
}  // namespace quantities
}  // namespace principia

#include "Quantities-body.hpp"
=======
#pragma once

#include <string>

#include "Quantities/Dimensionless.hpp"

namespace principia {
namespace quantities {
template<int LengthExponent, int MassExponent, int TimeExponent,
         int CurrentExponent, int TemperatureExponent, int AmountExponent,
         int LuminousIntensityExponent, int WindingExponent,
         int AngleExponent, int SolidAngleExponent>
struct Dimensions;
template<typename D> class Quantity;
typedef Dimensions<0, 0, 0, 0, 0, 0, 0, 0, 0, 0> NoDimensions;
#pragma region Base quantities
typedef Quantity<Dimensions<1, 0, 0, 0, 0, 0, 0, 0, 0, 0>> Length;
typedef Quantity<Dimensions<0, 1, 0, 0, 0, 0, 0, 0, 0, 0>> Mass;
typedef Quantity<Dimensions<0, 0, 1, 0, 0, 0, 0, 0, 0, 0>> Time;
typedef Quantity<Dimensions<0, 0, 0, 1, 0, 0, 0, 0, 0, 0>> Current;
typedef Quantity<Dimensions<0, 0, 0, 0, 1, 0, 0, 0, 0, 0>> Temperature;
typedef Quantity<Dimensions<0, 0, 0, 0, 0, 1, 0, 0, 0, 0>> Amount;
typedef Quantity<Dimensions<0, 0, 0, 0, 0, 0, 1, 0, 0, 0>> LuminousIntensity;
// Nonstandard; winding is a dimensionless quantity counting cycles, in order to
// strongly type the distinction between Frequency = Winding/Time and 
// AngularFrequency = Angle/Time. We also strongly type angles.
typedef Quantity<Dimensions<0, 0, 0, 0, 0, 0, 0, 1, 0, 0>> Winding;
typedef Quantity<Dimensions<0, 0, 0, 0, 0, 0, 0, 0, 1, 0>> Angle;
typedef Quantity<Dimensions<0, 0, 0, 0, 0, 0, 0, 0, 0, 1>> SolidAngle;
#pragma endregion
namespace type_generators {
template<typename Left, typename Right> struct ProductGenerator;
template<typename Left, typename Right> struct QuotientGenerator;
template<bool> struct Range;
template<typename Q, int Exponent, typename = Range<true>> 
struct PowerGenerator;
template<bool> struct Condition;
template<typename Q, typename = Condition<true>> struct SquareRootGenerator;
}  // namespace type_generators
template<typename Left, typename Right>
using Quotient = typename type_generators::QuotientGenerator<Left,
                                                             Right>::ResultType;
template<typename Left, typename Right>
using Product = typename type_generators::ProductGenerator<Left,
                                                           Right>::ResultType;
template<typename Left, int Exponent>
using Exponentiation =
    typename type_generators::PowerGenerator<Left, Exponent>::ResultType;
template<typename Q>
using SquareRoot = typename type_generators::SquareRootGenerator<Q>::ResultType;
template<typename Right>
using Inverse = Quotient<Dimensionless, Right>;

namespace factories {
Length            Metres(Dimensionless const&);
Mass              Kilograms(Dimensionless const&);
Time              Seconds(Dimensionless const&);
Current           Amperes(Dimensionless const&);
Temperature       Kelvins(Dimensionless const&);
Amount            Moles(Dimensionless const&);
LuminousIntensity Candelas(Dimensionless const&);
Winding           Cycles(Dimensionless const&);
Angle             Radians(Dimensionless const&);
SolidAngle        Steradians(Dimensionless const&);
}  // namespace factories

template<typename D>
std::wstring ToString(Quantity<D> const& quantity,
                      unsigned char const precision = 16);

template<typename D>
class Quantity {
 public:
  typedef typename D Dimensions;
  Quantity() = default;
  template<int Exponent>
  Exponentiation<Quantity<D>, Exponent> Pow() const;
 private:
  explicit Quantity(Dimensionless const& magnitude);
  Dimensionless magnitude_;

  friend Length            factories::Metres(Dimensionless const&);
  friend Mass              factories::Kilograms(Dimensionless const&);
  friend Time              factories::Seconds(Dimensionless const&);
  friend Current           factories::Amperes(Dimensionless const&);
  friend Temperature       factories::Kelvins(Dimensionless const&);
  friend Amount            factories::Moles(Dimensionless const&);
  friend LuminousIntensity factories::Candelas(Dimensionless const&);
  friend Winding           factories::Cycles(Dimensionless const&);
  friend Angle             factories::Radians(Dimensionless const&);
  friend SolidAngle        factories::Steradians(Dimensionless const&);

  template<typename D>
  friend class Quantity;
  template<typename D>
  friend Quantity<D> operator+(Quantity<D> const&);
  template<typename D> 
  friend Quantity<D> operator-(Quantity<D> const&);
  template<typename D>
  friend Quantity<D> operator+(Quantity<D> const&, Quantity<D> const&);
  template<typename D> 
  friend Quantity<D> operator-(Quantity<D> const&, Quantity<D> const&);
  template<typename DLeft, typename DRight>
  friend Product<typename Quantity<DLeft>,
                 typename Quantity<DRight>> operator*(Quantity<DLeft> const&,
                                                      Quantity<DRight> const&);
  template<typename DLeft, typename DRight>
  friend Quotient<typename Quantity<DLeft>,
                  typename Quantity<DRight>> operator/(Quantity<DLeft> const&,
                                                       Quantity<DRight> const&);
  template<typename D>
  friend Quantity<D> operator*(Quantity<D> const&, Dimensionless const&);
  template<typename D>
  friend Quantity<D> operator*(Dimensionless const&, Quantity<D> const&);
  template<typename D>
  friend Quantity<D> operator/(Quantity<D> const&, Dimensionless const&);
  template<typename D>
  friend Inverse<Quantity<D>> operator/(Dimensionless const&,
                                        Quantity<D> const&);
  template<typename D>
  friend bool operator>(Quantity<D> const&, Quantity<D> const&);
  template<typename D>
  friend bool operator<(Quantity<D> const&, Quantity<D> const&);
  template<typename D>
  friend bool operator>=(Quantity<D> const&, Quantity<D> const&);
  template<typename D>
  friend bool operator<=(Quantity<D> const&, Quantity<D> const&);
  template<typename D>
  friend bool operator==(Quantity<D> const&, Quantity<D> const&);
  template<typename D>
  friend bool operator!=(Quantity<D> const&, Quantity<D> const&);

  template<typename D>
  friend Quantity<D> Abs(Quantity<D> const&);

  template<typename D>
  friend SquareRoot<Quantity<D>> Sqrt(Quantity<D> const& x);
  template<typename D>
  friend Angle ArcTan(Quantity<D> const& y, Quantity<D> const& x);

  template<typename D>
  friend std::wstring ToString(Quantity<D> const&, unsigned char const);
};

template<typename D>
void operator+=(Quantity<D>&, Quantity<D> const&);
template<typename D>
inline void operator-=(Quantity<D>&, Quantity<D> const&);
template<typename D>
inline void operator*=(Quantity<D>&, Dimensionless const&);
template<typename D>
inline void operator/=(Quantity<D>&, Dimensionless const&);
}  // namespace quantities
}  // namespace principia

#include "Quantities/Quantities-body.hpp"
>>>>>>> a28cfbba
<|MERGE_RESOLUTION|>--- conflicted
+++ resolved
@@ -1,4 +1,3 @@
-<<<<<<< HEAD
 #pragma once
 
 #include <string>
@@ -73,7 +72,7 @@
 class Quantity {
  public:
   typedef typename D Dimensions;
-  Quantity();
+  Quantity() = default;
   template<int Exponent>
   Exponentiation<Quantity<D>, Exponent> Pow() const;
  private:
@@ -154,162 +153,4 @@
 }  // namespace quantities
 }  // namespace principia
 
-#include "Quantities-body.hpp"
-=======
-#pragma once
-
-#include <string>
-
-#include "Quantities/Dimensionless.hpp"
-
-namespace principia {
-namespace quantities {
-template<int LengthExponent, int MassExponent, int TimeExponent,
-         int CurrentExponent, int TemperatureExponent, int AmountExponent,
-         int LuminousIntensityExponent, int WindingExponent,
-         int AngleExponent, int SolidAngleExponent>
-struct Dimensions;
-template<typename D> class Quantity;
-typedef Dimensions<0, 0, 0, 0, 0, 0, 0, 0, 0, 0> NoDimensions;
-#pragma region Base quantities
-typedef Quantity<Dimensions<1, 0, 0, 0, 0, 0, 0, 0, 0, 0>> Length;
-typedef Quantity<Dimensions<0, 1, 0, 0, 0, 0, 0, 0, 0, 0>> Mass;
-typedef Quantity<Dimensions<0, 0, 1, 0, 0, 0, 0, 0, 0, 0>> Time;
-typedef Quantity<Dimensions<0, 0, 0, 1, 0, 0, 0, 0, 0, 0>> Current;
-typedef Quantity<Dimensions<0, 0, 0, 0, 1, 0, 0, 0, 0, 0>> Temperature;
-typedef Quantity<Dimensions<0, 0, 0, 0, 0, 1, 0, 0, 0, 0>> Amount;
-typedef Quantity<Dimensions<0, 0, 0, 0, 0, 0, 1, 0, 0, 0>> LuminousIntensity;
-// Nonstandard; winding is a dimensionless quantity counting cycles, in order to
-// strongly type the distinction between Frequency = Winding/Time and 
-// AngularFrequency = Angle/Time. We also strongly type angles.
-typedef Quantity<Dimensions<0, 0, 0, 0, 0, 0, 0, 1, 0, 0>> Winding;
-typedef Quantity<Dimensions<0, 0, 0, 0, 0, 0, 0, 0, 1, 0>> Angle;
-typedef Quantity<Dimensions<0, 0, 0, 0, 0, 0, 0, 0, 0, 1>> SolidAngle;
-#pragma endregion
-namespace type_generators {
-template<typename Left, typename Right> struct ProductGenerator;
-template<typename Left, typename Right> struct QuotientGenerator;
-template<bool> struct Range;
-template<typename Q, int Exponent, typename = Range<true>> 
-struct PowerGenerator;
-template<bool> struct Condition;
-template<typename Q, typename = Condition<true>> struct SquareRootGenerator;
-}  // namespace type_generators
-template<typename Left, typename Right>
-using Quotient = typename type_generators::QuotientGenerator<Left,
-                                                             Right>::ResultType;
-template<typename Left, typename Right>
-using Product = typename type_generators::ProductGenerator<Left,
-                                                           Right>::ResultType;
-template<typename Left, int Exponent>
-using Exponentiation =
-    typename type_generators::PowerGenerator<Left, Exponent>::ResultType;
-template<typename Q>
-using SquareRoot = typename type_generators::SquareRootGenerator<Q>::ResultType;
-template<typename Right>
-using Inverse = Quotient<Dimensionless, Right>;
-
-namespace factories {
-Length            Metres(Dimensionless const&);
-Mass              Kilograms(Dimensionless const&);
-Time              Seconds(Dimensionless const&);
-Current           Amperes(Dimensionless const&);
-Temperature       Kelvins(Dimensionless const&);
-Amount            Moles(Dimensionless const&);
-LuminousIntensity Candelas(Dimensionless const&);
-Winding           Cycles(Dimensionless const&);
-Angle             Radians(Dimensionless const&);
-SolidAngle        Steradians(Dimensionless const&);
-}  // namespace factories
-
-template<typename D>
-std::wstring ToString(Quantity<D> const& quantity,
-                      unsigned char const precision = 16);
-
-template<typename D>
-class Quantity {
- public:
-  typedef typename D Dimensions;
-  Quantity() = default;
-  template<int Exponent>
-  Exponentiation<Quantity<D>, Exponent> Pow() const;
- private:
-  explicit Quantity(Dimensionless const& magnitude);
-  Dimensionless magnitude_;
-
-  friend Length            factories::Metres(Dimensionless const&);
-  friend Mass              factories::Kilograms(Dimensionless const&);
-  friend Time              factories::Seconds(Dimensionless const&);
-  friend Current           factories::Amperes(Dimensionless const&);
-  friend Temperature       factories::Kelvins(Dimensionless const&);
-  friend Amount            factories::Moles(Dimensionless const&);
-  friend LuminousIntensity factories::Candelas(Dimensionless const&);
-  friend Winding           factories::Cycles(Dimensionless const&);
-  friend Angle             factories::Radians(Dimensionless const&);
-  friend SolidAngle        factories::Steradians(Dimensionless const&);
-
-  template<typename D>
-  friend class Quantity;
-  template<typename D>
-  friend Quantity<D> operator+(Quantity<D> const&);
-  template<typename D> 
-  friend Quantity<D> operator-(Quantity<D> const&);
-  template<typename D>
-  friend Quantity<D> operator+(Quantity<D> const&, Quantity<D> const&);
-  template<typename D> 
-  friend Quantity<D> operator-(Quantity<D> const&, Quantity<D> const&);
-  template<typename DLeft, typename DRight>
-  friend Product<typename Quantity<DLeft>,
-                 typename Quantity<DRight>> operator*(Quantity<DLeft> const&,
-                                                      Quantity<DRight> const&);
-  template<typename DLeft, typename DRight>
-  friend Quotient<typename Quantity<DLeft>,
-                  typename Quantity<DRight>> operator/(Quantity<DLeft> const&,
-                                                       Quantity<DRight> const&);
-  template<typename D>
-  friend Quantity<D> operator*(Quantity<D> const&, Dimensionless const&);
-  template<typename D>
-  friend Quantity<D> operator*(Dimensionless const&, Quantity<D> const&);
-  template<typename D>
-  friend Quantity<D> operator/(Quantity<D> const&, Dimensionless const&);
-  template<typename D>
-  friend Inverse<Quantity<D>> operator/(Dimensionless const&,
-                                        Quantity<D> const&);
-  template<typename D>
-  friend bool operator>(Quantity<D> const&, Quantity<D> const&);
-  template<typename D>
-  friend bool operator<(Quantity<D> const&, Quantity<D> const&);
-  template<typename D>
-  friend bool operator>=(Quantity<D> const&, Quantity<D> const&);
-  template<typename D>
-  friend bool operator<=(Quantity<D> const&, Quantity<D> const&);
-  template<typename D>
-  friend bool operator==(Quantity<D> const&, Quantity<D> const&);
-  template<typename D>
-  friend bool operator!=(Quantity<D> const&, Quantity<D> const&);
-
-  template<typename D>
-  friend Quantity<D> Abs(Quantity<D> const&);
-
-  template<typename D>
-  friend SquareRoot<Quantity<D>> Sqrt(Quantity<D> const& x);
-  template<typename D>
-  friend Angle ArcTan(Quantity<D> const& y, Quantity<D> const& x);
-
-  template<typename D>
-  friend std::wstring ToString(Quantity<D> const&, unsigned char const);
-};
-
-template<typename D>
-void operator+=(Quantity<D>&, Quantity<D> const&);
-template<typename D>
-inline void operator-=(Quantity<D>&, Quantity<D> const&);
-template<typename D>
-inline void operator*=(Quantity<D>&, Dimensionless const&);
-template<typename D>
-inline void operator/=(Quantity<D>&, Dimensionless const&);
-}  // namespace quantities
-}  // namespace principia
-
-#include "Quantities/Quantities-body.hpp"
->>>>>>> a28cfbba
+#include "Quantities/Quantities-body.hpp"