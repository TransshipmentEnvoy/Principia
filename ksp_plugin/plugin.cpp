﻿
#include "ksp_plugin/plugin.hpp"

#include <algorithm>
#include <cmath>
#include <filesystem>
#include <fstream>
#include <ios>
#include <limits>
#include <list>
#include <map>
#include <optional>
#include <set>
#include <string>
#include <thread>
#include <utility>
#include <vector>

#include "astronomy/epoch.hpp"
#include "astronomy/solar_system_fingerprints.hpp"
#include "astronomy/stabilize_ksp.hpp"
#include "astronomy/time_scales.hpp"
#include "base/file.hpp"
#include "base/hexadecimal.hpp"
#include "base/map_util.hpp"
#include "base/not_null.hpp"
#include "base/optional_logging.hpp"
#include "base/serialization.hpp"
#include "base/status.hpp"
#include "base/unique_ptr_logging.hpp"
#include "geometry/affine_map.hpp"
#include "geometry/barycentre_calculator.hpp"
#include "geometry/identity.hpp"
#include "geometry/named_quantities.hpp"
#include "geometry/permutation.hpp"
#include "glog/logging.h"
#include "glog/stl_logging.h"
#include "ksp_plugin/equator_relevance_threshold.hpp"
#include "ksp_plugin/integrators.hpp"
#include "ksp_plugin/part_subsets.hpp"
#include "physics/apsides.hpp"
#include "physics/barycentric_rotating_dynamic_frame_body.hpp"
#include "physics/body_centred_body_direction_dynamic_frame.hpp"
#include "physics/body_centred_non_rotating_dynamic_frame.hpp"
#include "physics/body_surface_dynamic_frame.hpp"
#include "physics/body_surface_frame_field.hpp"
#include "physics/dynamic_frame.hpp"
#include "physics/frame_field.hpp"
#include "physics/massive_body.hpp"
#include "physics/solar_system.hpp"
#include "quantities/quantities.hpp"
#include "quantities/si.hpp"

namespace principia {
namespace ksp_plugin {
namespace internal_plugin {

using astronomy::KSPStabilizedSystemFingerprint;
using astronomy::KSPStockSystemFingerprint;
using astronomy::ParseTT;
using astronomy::StabilizeKSP;
using base::check_not_null;
using base::dynamic_cast_not_null;
using base::Error;
using base::FindOrDie;
using base::Fingerprint2011;
using base::HexadecimalEncoder;
using base::make_not_null_unique;
using base::not_null;
using base::OFStream;
using base::SerializeAsBytes;
using base::Status;
using geometry::AffineMap;
using geometry::AngularVelocity;
using geometry::BarycentreCalculator;
using geometry::Bivector;
using geometry::DefinesFrame;
using geometry::EulerAngles;
using geometry::Identity;
using geometry::Normalize;
using geometry::Permutation;
using geometry::RigidTransformation;
using geometry::Sign;
using physics::BarycentricRotatingDynamicFrame;
using physics::BodyCentredBodyDirectionDynamicFrame;
using physics::BodyCentredNonRotatingDynamicFrame;
using physics::BodySurfaceDynamicFrame;
using physics::BodySurfaceFrameField;
using physics::ComputeApsides;
using physics::ComputeNodes;
using physics::CoordinateFrameField;
using physics::DynamicFrame;
using physics::Frenet;
using physics::KeplerianElements;
using physics::MassiveBody;
using physics::RigidMotion;
using physics::SolarSystem;
using quantities::Force;
using quantities::Infinity;
using quantities::Length;
using quantities::si::Kilogram;
using quantities::si::Milli;
using quantities::si::Minute;
using quantities::si::Radian;
using ::operator<<;

Plugin::Plugin(std::string const& game_epoch,
               std::string const& solar_system_epoch,
               Angle const& planetarium_rotation)
    : history_parameters_(DefaultHistoryParameters()),
      psychohistory_parameters_(DefaultPsychohistoryParameters()),
      vessel_thread_pool_(
          /*pool_size=*/2 * std::thread::hardware_concurrency()),
      planetarium_rotation_(planetarium_rotation),
      game_epoch_(ParseTT(game_epoch)),
      current_time_(ParseTT(solar_system_epoch)) {
  gravity_model_.set_plugin_frame(serialization::Frame::BARYCENTRIC);
  initial_state_.set_epoch(solar_system_epoch);
  initial_state_.set_plugin_frame(serialization::Frame::BARYCENTRIC);
}

Plugin::~Plugin() {
  // We must manually destroy the vessels, triggering the destruction of the
  // parts, which have callbacks to remove themselves from |part_id_to_vessel_|,
  // which must therefore still exist.  This also causes the parts to be
  // destroyed, and therefore to destroy the pile-ups, which want to remove
  // themselves from |pile_up_|, which also exists.
  vessels_.clear();
}

void Plugin::InsertCelestialAbsoluteCartesian(
    Index const celestial_index,
    std::optional<Index> const& parent_index,
    serialization::GravityModel::Body const& gravity_model,
    serialization::InitialState::Cartesian::Body const& initial_state) {
  CHECK_EQ(gravity_model.name(), initial_state.name());
  InitializeIndices(gravity_model.name(), celestial_index, parent_index);
  *gravity_model_.add_body() = gravity_model;
  CHECK(!initial_state_.has_keplerian()) << initial_state_.DebugString();
  *initial_state_.mutable_cartesian()->add_body() = initial_state;
}

void Plugin::InsertCelestialJacobiKeplerian(
    Index const celestial_index,
    std::optional<Index> const& parent_index,
    serialization::GravityModel::Body const& gravity_model,
    serialization::InitialState::Keplerian::Body const& initial_state) {
  CHECK_EQ(gravity_model.name(), initial_state.name());
  InitializeIndices(gravity_model.name(), celestial_index, parent_index);
  *gravity_model_.add_body() = gravity_model;
  CHECK(!initial_state_.has_cartesian()) << initial_state_.DebugString();
  serialization::InitialState::Keplerian::Body* const body =
      initial_state_.mutable_keplerian()->add_body();
  *body = initial_state;
  if (parent_index) {
    body->set_parent(FindOrDie(index_to_name_, *parent_index));
  }
}

void Plugin::InitializeEphemerisParameters(
    Ephemeris<Barycentric>::AccuracyParameters const& accuracy_parameters,
    Ephemeris<Barycentric>::FixedStepParameters const& fixed_step_parameters) {
  CHECK(initializing_);
  ephemeris_accuracy_parameters_ = accuracy_parameters;
  ephemeris_fixed_step_parameters_ = fixed_step_parameters;
}

void Plugin::InitializeHistoryParameters(
    Ephemeris<Barycentric>::FixedStepParameters const& parameters) {
  CHECK(initializing_);
  history_parameters_ = parameters;
}

void Plugin::InitializePsychohistoryParameters(
    Ephemeris<Barycentric>::AdaptiveStepParameters const& parameters) {
  CHECK(initializing_);
  psychohistory_parameters_ = parameters;
}

void Plugin::EndInitialization() {
  CHECK(initializing_);
  SolarSystem<Barycentric> solar_system(gravity_model_, initial_state_);

  // If the system was constructed using keplerian elements, it may be the
  // stock KSP system in which case it needs to be stabilized.
  if (initial_state_.has_keplerian()) {
    auto const hierarchical_system = solar_system.MakeHierarchicalSystem();
    serialization::HierarchicalSystem message;
    hierarchical_system->WriteToMessage(&message);
    uint64_t const system_fingerprint =
        Fingerprint2011(SerializeAsBytes(message).get());
    LOG(INFO) << "System fingerprint is " << std::hex << std::uppercase
              << system_fingerprint;

    if (system_fingerprint == KSPStockSystemFingerprint) {
      LOG(WARNING) << "This appears to be the dreaded KSP stock system!";
      StabilizeKSP(solar_system);
      auto const hierarchical_system = solar_system.MakeHierarchicalSystem();
      serialization::HierarchicalSystem message;
      hierarchical_system->WriteToMessage(&message);
      uint64_t const system_fingerprint =
          Fingerprint2011(SerializeAsBytes(message).get());
      LOG(INFO) << "System fingerprint after stabilization is " << std::hex
                << std::uppercase << system_fingerprint;
      CHECK_EQ(KSPStabilizedSystemFingerprint, system_fingerprint)
          << "Attempt at stabilizing the KSP system failed!\n"
          << gravity_model_.DebugString() << "\n"
          << initial_state_.DebugString();
      LOG(INFO) << "This is the stabilized KSP system, all hail retrobop!";
    } else if (system_fingerprint == KSPStabilizedSystemFingerprint) {
      LOG(INFO) << "This is the stabilized KSP system, and we didn't have to "
                << "stabilize it ourselves.  All hail retrobop anyway!";
    } else {
      LOG(WARNING) << "This is an unknown system, we don't know anything about "
                   << "its stability:\n"
                   << gravity_model_.DebugString() << "\n"
                   << initial_state_.DebugString();
    }
  }

  // Construct the ephemeris.
  ephemeris_ =
      solar_system.MakeEphemeris(ephemeris_accuracy_parameters_.value_or(
                                     DefaultEphemerisAccuracyParameters()),
                                 ephemeris_fixed_step_parameters_.value_or(
                                     DefaultEphemerisFixedStepParameters()));

  // Construct the celestials using the bodies from the ephemeris.
  for (std::string const& name : solar_system.names()) {
    auto const rotating_body = solar_system.rotating_body(*ephemeris_, name);
    Index const celestial_index = FindOrDie(name_to_index_, name);
    auto const [it, inserted] = celestials_.emplace(
        celestial_index, std::make_unique<Celestial>(rotating_body));
    CHECK(inserted) << "Body already exists at index " << celestial_index;
    it->second->set_trajectory(ephemeris_->trajectory(rotating_body));
  }

  // Establish the parent relationships between the celestials.
  for (auto const& [celestial_index, celestial] : celestials_) {
    auto const& parent_index = FindOrDie(parents_, celestial_index);
    if (parent_index) {
      not_null<Celestial const*> parent =
          FindOrDie(celestials_, *parent_index).get();
      celestial->set_parent(parent);
    } else {
      CHECK(sun_ == nullptr);
      sun_ = celestial.get();
    }
  }
  CHECK_NOTNULL(sun_);
  main_body_ = sun_->body();

  UpdatePlanetariumRotation();

  // This would use NewBodyCentredNonRotatingNavigationFrame, but we don't have
  // the sun's index at hand.
  // TODO(egg): maybe these functions should take |Celestial*|s, and we should
  // then export |FindOrDie(celestials_, _)|.
  renderer_ = std::make_unique<Renderer>(
      sun_,
      make_not_null_unique<
          BodyCentredNonRotatingDynamicFrame<Barycentric, Navigation>>(
              ephemeris_.get(),
              sun_->body()));

  // Log the serialized ephemeris.
  serialization::Ephemeris ephemeris_message;
  ephemeris_->WriteToMessage(&ephemeris_message);
  HexadecimalEncoder</*null_terminated=*/true> encoder;
  auto const hex = encoder.Encode(SerializeAsBytes(ephemeris_message).get());
  // Begin and end markers to make sure the hex did not get clipped (this might
  // happen if the message is very big).
  LOG(INFO) << "Ephemeris at initialization:\nbegin\n"
            << hex.data.get() << "\nend";

  initializing_.Flop();
}

bool Plugin::HasEncounteredApocalypse(std::string* const details) const {
  CHECK_NOTNULL(details);
  auto const status = ephemeris_->last_severe_integration_status();
  if (status.error() == Error::INVALID_ARGUMENT) {
    *details = status.message();
    return true;
  } else {
    return false;
  }
}

void Plugin::UpdateCelestialHierarchy(Index const celestial_index,
                                      Index const parent_index) const {
  CHECK(!initializing_);
  FindOrDie(celestials_, celestial_index)->set_parent(
      FindOrDie(celestials_, parent_index).get());
}

void Plugin::SetMainBody(Index const index) {
  main_body_ = FindOrDie(celestials_, index)->body();
  LOG_IF(FATAL, main_body_ == nullptr) << index;
  UpdatePlanetariumRotation();
}

Rotation<BodyWorld, World> Plugin::CelestialRotation(
    Index const index) const {
  // |BodyWorld| with its y and z axes swapped (so that z is the polar axis).
  // The basis is right-handed.
  struct BodyFixed;
  Permutation<BodyWorld, BodyFixed> const body_mirror(
      Permutation<BodyWorld, BodyFixed>::XZY);

  auto const& body = *FindOrDie(celestials_, index)->body();

  OrthogonalMap<BodyWorld, World> const result =
      OrthogonalMap<WorldSun, World>::Identity() *
      sun_looking_glass.Inverse().Forget() *
      (PlanetariumRotation() *
       body.FromSurfaceFrame<BodyFixed>(current_time_)).Forget() *
      body_mirror.Forget();
  CHECK(result.Determinant().Positive());
  return result.rotation();
}

Rotation<CelestialSphere, World> Plugin::CelestialSphereRotation()
    const {
  Permutation<CelestialSphere, Barycentric> const celestial_mirror(
      Permutation<CelestialSphere, Barycentric>::XZY);
  auto const result = OrthogonalMap<WorldSun, World>::Identity() *
                      sun_looking_glass.Inverse().Forget() *
                      PlanetariumRotation().Forget() *
                      celestial_mirror.Forget();
  CHECK(result.Determinant().Positive());
  return result.rotation();
}

Angle Plugin::CelestialInitialRotation(Index const celestial_index) const {
  auto const& body = *FindOrDie(celestials_, celestial_index)->body();
  return body.AngleAt(game_epoch_);
}

Time Plugin::CelestialRotationPeriod(Index const celestial_index) const {
  auto const& body = *FindOrDie(celestials_, celestial_index)->body();
  // The result will be negative if the pole is the negative pole
  // (e.g. for Venus).  This is the convention KSP uses for retrograde rotation.
  return 2 * π * Radian / body.angular_frequency();
}

void Plugin::ClearWorldRotationalReferenceFrame() {
  angular_velocity_of_world_ = AngularVelocity<Barycentric>();
}

void Plugin::SetWorldRotationalReferenceFrame(Index const celestial_index) {
  SetMainBody(celestial_index);
  angular_velocity_of_world_ = main_body_->angular_velocity();
}

Index Plugin::CelestialIndexOfBody(MassiveBody const& body) const {
  return FindOrDie(name_to_index_, body.name());
}

void Plugin::InsertOrKeepVessel(GUID const& vessel_guid,
                                std::string const& vessel_name,
                                Index const parent_index,
                                bool const loaded,
                                bool& inserted) {
  CHECK(!initializing_);
  not_null<Celestial const*> parent =
      FindOrDie(celestials_, parent_index).get();
  auto it = vessels_.find(vessel_guid);
  if (it == vessels_.end()) {
    std::tie(it, inserted) =
        vessels_.emplace(
            vessel_guid,
            make_not_null_unique<Vessel>(vessel_guid,
                                         vessel_name,
                                         parent,
                                         ephemeris_.get(),
                                         DefaultPredictionParameters()));
  } else {
    inserted = false;
  }
  not_null<Vessel*> const vessel = it->second.get();
  if (vessel->name() != vessel_name) {
    vessel->set_name(vessel_name);
  }
  kept_vessels_.emplace(vessel);
  if (vessel->parent() != parent) {
    vessel->set_parent(parent);
  }
  if (loaded) {
    loaded_vessels_.insert(vessel);
  }
  LOG_IF(INFO, inserted) << "Inserted " << (loaded ? "loaded" : "unloaded")
                         << " vessel " << vessel->ShortDebugString();
}

void Plugin::InsertUnloadedPart(
    PartId part_id,
    std::string const& name,
    GUID const& vessel_guid,
    RelativeDegreesOfFreedom<AliceSun> const& from_parent) {
  not_null<Vessel*> const vessel = FindOrDie(vessels_, vessel_guid).get();
  RelativeDegreesOfFreedom<Barycentric> const relative =
      PlanetariumRotation().Inverse()(from_parent);
  ephemeris_->Prolong(current_time_);
  AddPart(vessel,
          part_id,
          name,
          1 * Kilogram,
          vessel->parent()->current_degrees_of_freedom(current_time_) +
              relative);
  // NOTE(egg): we do not keep the part; it may disappear just as we load, if
  // it happens to be a part with no physical significance (rb == null).
}

void Plugin::InsertOrKeepLoadedPart(
    PartId const part_id,
    std::string const& name,
    Mass const& mass,
    GUID const& vessel_guid,
    Index const main_body_index,
    DegreesOfFreedom<World> const& main_body_degrees_of_freedom,
    DegreesOfFreedom<World> const& part_degrees_of_freedom,
    Time const& Δt) {
  not_null<Vessel*> const vessel = FindOrDie(vessels_, vessel_guid).get();
  CHECK(is_loaded(vessel));

  auto it = part_id_to_vessel_.find(part_id);
  bool const part_found = it != part_id_to_vessel_.end();
  if (part_found) {
    not_null<Vessel*>& associated_vessel = it->second;
    not_null<Vessel*> const current_vessel = associated_vessel;
    if (vessel == current_vessel) {
    } else {
      associated_vessel = vessel;
      vessel->AddPart(current_vessel->ExtractPart(part_id));
    }
  } else {
    Instant const previous_time = current_time_ - Δt;
    OrthogonalMap<Barycentric, Barycentric> const Δplanetarium_rotation =
        Exp(Δt * angular_velocity_of_world_).Forget();
    // TODO(egg): Can we use |BarycentricToWorld| here?
    BodyCentredNonRotatingDynamicFrame<Barycentric, MainBodyCentred> const
        main_body_frame{ephemeris_.get(),
                        FindOrDie(celestials_, main_body_index)->body()};
    RigidMotion<World, MainBodyCentred> const world_to_main_body_centred{
        RigidTransformation<World, MainBodyCentred>{
            main_body_degrees_of_freedom.position(),
            MainBodyCentred::origin,
            main_body_frame.ToThisFrameAtTime(previous_time).orthogonal_map() *
                Δplanetarium_rotation.Inverse() *
                renderer_->WorldToBarycentric(PlanetariumRotation())},
            (renderer_->BarycentricToWorld(PlanetariumRotation()) *
                 Δplanetarium_rotation)(-angular_velocity_of_world_),
        main_body_degrees_of_freedom.velocity()};
    auto const world_to_barycentric_motion =
        main_body_frame.FromThisFrameAtTime(previous_time) *
        world_to_main_body_centred;

    AddPart(vessel,
            part_id,
            name,
            mass,
            world_to_barycentric_motion(part_degrees_of_freedom));
  }
  vessel->KeepPart(part_id);
  not_null<Part*> part = vessel->part(part_id);
  part->set_mass(mass);
}

void Plugin::IncrementPartIntrinsicForce(PartId const part_id,
                                         Vector<Force, World> const& force) {
  CHECK(!initializing_);
  not_null<Vessel*> const vessel = FindOrDie(part_id_to_vessel_, part_id);
  CHECK(is_loaded(vessel));
  vessel->part(part_id)->increment_intrinsic_force(
      renderer_->WorldToBarycentric(PlanetariumRotation())(force));
}

void Plugin::PrepareToReportCollisions() {
  for (auto const& [_, vessel] : vessels_) {
    // NOTE(egg): The lifetime requirement on the second argument of
    // |MakeSingleton| (which forwards to the argument of the constructor of
    // |Subset<Part>::Properties|) is that |part| outlives the constructed
    // |Properties|; since these are owned by |part|, this is true.
    vessel->ForAllParts(
        [](Part& part) { Subset<Part>::MakeSingleton(part, &part); });
  }
}

void Plugin::ReportGroundCollision(PartId const part) const {
  Vessel const& v = *FindOrDie(part_id_to_vessel_, part);
  Part& p = *v.part(part);
  LOG(INFO) << "Collision between " << p.ShortDebugString()
            << " and the ground.";
  Subset<Part>::Find(p).mutable_properties().Ground();
}

void Plugin::ReportPartCollision(PartId const part1, PartId const part2) const {
  Vessel const& v1 = *FindOrDie(part_id_to_vessel_, part1);
  Vessel const& v2 = *FindOrDie(part_id_to_vessel_, part2);
  Part& p1 = *v1.part(part1);
  Part& p2 = *v2.part(part2);
  LOG(INFO) << "Collision between " << p1.ShortDebugString() << " and "
            << p2.ShortDebugString();
  CHECK(Contains(kept_vessels_, &v1)) << v1.ShortDebugString()
                                      << " will vanish";
  CHECK(Contains(kept_vessels_, &v2)) << v2.ShortDebugString()
                                      << " will vanish";
  CHECK(v1.WillKeepPart(part1)) << p1.ShortDebugString() << " will vanish";
  CHECK(v2.WillKeepPart(part2)) << p2.ShortDebugString() << " will vanish";
  Subset<Part>::Unite(Subset<Part>::Find(p1), Subset<Part>::Find(p2));
}

void Plugin::FreeVesselsAndPartsAndCollectPileUps(Time const& Δt) {
  CHECK(!initializing_);

  // Remove the vessels that we don't want to keep.  Vessels that are not kept
  // have had no reported collisions, so their part subsets do not intersect
  // with the subsets in kept vessels, and none of the part subsets that remain
  // contain deleted parts.
  for (auto it = vessels_.cbegin(); it != vessels_.cend();) {
    not_null<Vessel*> const vessel = it->second.get();
    Instant const vessel_time =
        is_loaded(vessel) ? current_time_ - Δt : current_time_;
    if (kept_vessels_.erase(vessel)) {
      vessel->PrepareHistory(vessel_time);
      ++it;
    } else {
      loaded_vessels_.erase(vessel);
      LOG(INFO) << "Removing vessel " << vessel->ShortDebugString();
      renderer_->ClearTargetVesselIf(vessel);
      it = vessels_.erase(it);
    }
  }
  CHECK(kept_vessels_.empty());

  // Free old parts.  This must be done before binding the vessels, otherwise
  // the part subsets for the affected vessels will contain deleted parts.
  for (not_null<Vessel*> const vessel : loaded_vessels_) {
    vessel->FreeParts();
  }

  // Bind the vessels.  This guarantees that all part subsets are disjoint
  // unions of vessels.
  for (auto const& [_, vessel] : vessels_) {
    vessel->ForSomePart([&vessel](Part& first_part) {
      vessel->ForAllParts([&first_part](Part& part) {
        Subset<Part>::Unite(Subset<Part>::Find(first_part),
                            Subset<Part>::Find(part));
      });
    });
  }

  // Don't keep the grounded vessels.  This only destroys entire part subsets,
  // since being grounded is a subset property, and at this point part subsets
  // are disjoint unions of vessels.
  {
    // Note that we need to go through an intermediate set, since destroying a
    // vessel destroys its parts, which invalidates the intrusive |Subset| data
    // structure.
    VesselSet grounded_vessels;
    for (auto const& [_, vessel] : vessels_) {
      vessel->ForSomePart([&vessel, &grounded_vessels](Part& part) {
        if (Subset<Part>::Find(part).properties().grounded()) {
          grounded_vessels.insert(vessel.get());
        }
      });
    }
    for (not_null<Vessel*> const vessel : grounded_vessels) {
      loaded_vessels_.erase(vessel);
      LOG(INFO) << "Removing grounded vessel " << vessel->ShortDebugString();
      renderer_->ClearTargetVesselIf(vessel);
      CHECK_EQ(vessels_.erase(vessel->guid()), 1);
    }
  }

  // We only need to collect one part per vessel, since the other parts are in
  // the same subset.
  for (auto const& [_, vessel] : vessels_) {
    Instant const vessel_time =
        is_loaded(vessel.get()) ? current_time_ - Δt : current_time_;
    vessel->ForSomePart([&vessel_time, this](Part& first_part) {
      Subset<Part>::Find(first_part).mutable_properties().Collect(
          pile_ups_,
          vessel_time,
          psychohistory_parameters_,
          history_parameters_,
          ephemeris_.get());
    });
  }
}

void Plugin::SetPartApparentDegreesOfFreedom(
    PartId const part_id,
    DegreesOfFreedom<World> const& degrees_of_freedom,
    DegreesOfFreedom<World> const& main_body_degrees_of_freedom) {
  // Define |ApparentBubble| as the reference frame with the axes of
  // |Barycentric| centred on the current main body.
  RigidMotion<World, ApparentBubble> world_to_apparent_bubble{
      RigidTransformation<World, ApparentBubble>{
          main_body_degrees_of_freedom.position(),
          ApparentBubble::origin,
          OrthogonalMap<Barycentric, ApparentBubble>::Identity() *
              renderer_->WorldToBarycentric(PlanetariumRotation())},
      renderer_->BarycentricToWorld(PlanetariumRotation())(
          -angular_velocity_of_world_),
      main_body_degrees_of_freedom.velocity()};

  not_null<Vessel*> vessel = FindOrDie(part_id_to_vessel_, part_id);
  CHECK(is_loaded(vessel));
  not_null<Part*> const part = vessel->part(part_id);
  CHECK(part->is_piled_up());
  part->containing_pile_up()->SetPartApparentDegreesOfFreedom(
      part, world_to_apparent_bubble(degrees_of_freedom));
}

DegreesOfFreedom<World> Plugin::GetPartActualDegreesOfFreedom(
    PartId const part_id,
    RigidMotion<Barycentric, World> const& barycentric_to_world) const {
  return barycentric_to_world(
             FindOrDie(part_id_to_vessel_,
                       part_id)->part(part_id)->degrees_of_freedom());
}

DegreesOfFreedom<World> Plugin::CelestialWorldDegreesOfFreedom(
    Index const index,
    RigidMotion<Barycentric, World> const& barycentric_to_world,
    Instant const& time) const {
  return barycentric_to_world(
             FindOrDie(celestials_, index)->
                 trajectory().EvaluateDegreesOfFreedom(time));
}

RigidMotion<Barycentric, World> Plugin::BarycentricToWorld(
    bool const reference_part_is_unmoving,
    PartId const reference_part_id,
    std::optional<Position<World>> const& main_body_centre) const {
  BodyCentredNonRotatingDynamicFrame<Barycentric, MainBodyCentred> const
      main_body_frame{ephemeris_.get(), main_body_};

  auto const barycentric_to_main_body_motion =
      main_body_frame.ToThisFrameAtTime(current_time_);
  // In coordinates, this rotation is the identity.
  auto const barycentric_to_main_body_rotation =
      barycentric_to_main_body_motion.rigid_transformation().linear_map();
  auto const reference_part_degrees_of_freedom =
      barycentric_to_main_body_motion(
          FindOrDie(part_id_to_vessel_, reference_part_id)->
              part(reference_part_id)->degrees_of_freedom());

  RigidTransformation<MainBodyCentred, World> const
      main_body_to_world_rigid_transformation = [&]() {
    if (main_body_centre.has_value()) {
      return RigidTransformation<World, MainBodyCentred>{
                 *main_body_centre,
                 MainBodyCentred::origin,
                 barycentric_to_main_body_rotation *
                     renderer_->WorldToBarycentric(
                         PlanetariumRotation())}.Inverse();
    } else {
      return RigidTransformation<MainBodyCentred, World>{
                 reference_part_degrees_of_freedom.position(),
                 World::origin,
                 renderer_->BarycentricToWorld(PlanetariumRotation()) *
                     barycentric_to_main_body_rotation.Inverse()};
    }
  }();
  RigidMotion<MainBodyCentred, World> const main_body_to_world = [&]() {
    if (reference_part_is_unmoving) {
      return RigidMotion<MainBodyCentred, World>{
          main_body_to_world_rigid_transformation,
          barycentric_to_main_body_rotation(angular_velocity_of_world_),
          reference_part_degrees_of_freedom.velocity()};
    } else {
      return RigidMotion<World, MainBodyCentred>{
          main_body_to_world_rigid_transformation.Inverse(),
          -(main_body_to_world_rigid_transformation.linear_map() *
                barycentric_to_main_body_rotation)(angular_velocity_of_world_),
      /*velocity_of_to_frame_origin=*/Velocity<World>()}.Inverse();
    }
  }();
  return main_body_to_world * barycentric_to_main_body_motion;
}

void Plugin::AdvanceTime(Instant const& t, Angle const& planetarium_rotation) {
  CHECK(!initializing_);
  CHECK_GT(t, current_time_);

  for (not_null<Vessel*> const vessel : loaded_vessels_) {
    vessel->ClearAllIntrinsicForces();
  }

  current_time_ = t;
  planetarium_rotation_ = planetarium_rotation;
  ephemeris_->Prolong(current_time_);
  UpdatePlanetariumRotation();
  loaded_vessels_.clear();
}

void Plugin::CatchUpLaggingVessels(VesselSet& collided_vessels) {
  CHECK(!initializing_);

  // Start all the integrations in parallel.
  std::vector<PileUpFuture> pile_up_futures;
  for (auto* const pile_up : pile_ups_) {
    pile_up_futures.emplace_back(
        pile_up,
        vessel_thread_pool_.Add([this, pile_up]() {
          // Note that there cannot be contention in the following method as
          // no two pile-ups are advanced at the same time.
          return pile_up->DeformAndAdvanceTime(current_time_);
        }));
  }

  // Wait for the integrations to finish and figure out which vessels collided
  // with a celestial.
  for (auto& pile_up_future : pile_up_futures) {
    WaitForVesselToCatchUp(pile_up_future, collided_vessels);
  }

  // Update the vessels.
<<<<<<< HEAD
  for (auto const& pair : vessels_) {
    Vessel& vessel = *pair.second;
    if (vessel.psychohistory().back().time < current_time_) {
      if (Contains(collided_vessels, &vessel)) {
        vessel.DisableDownsampling();
=======
  for (auto const& [_, vessel] : vessels_) {
    if (vessel->psychohistory().last().time() < current_time_) {
      if (Contains(collided_vessels, vessel.get())) {
        vessel->DisableDownsampling();
>>>>>>> 31f2c60b
      }
      vessel->AdvanceTime();
    }
  }
}

not_null<std::unique_ptr<PileUpFuture>> Plugin::CatchUpVessel(
    GUID const& vessel_guid) {
  CHECK(!initializing_);

  // Find the vessel and the pile-up that contains it.
  Vessel& vessel = *FindOrDie(vessels_, vessel_guid);
  PileUp* pile_up = nullptr;
  vessel.ForSomePart([&pile_up](Part& part) {
    pile_up = part.containing_pile_up();
  });

  return make_not_null_unique<PileUpFuture>(
      pile_up,
      vessel_thread_pool_.Add([this, pile_up, &vessel]() {
        // Note that there can be contention in the following method if the
        // caller is catching-up two vessels belonging to the same pile-up in
        // parallel.
        Status const status = pile_up->DeformAndAdvanceTime(current_time_);
        if (!status.ok()) {
          vessel.DisableDownsampling();
        }
        vessel.AdvanceTime();
        return status;
      }));
}

void Plugin::WaitForVesselToCatchUp(PileUpFuture& pile_up_future,
                                    VesselSet& collided_vessels) {
  PileUp const* const pile_up = pile_up_future.pile_up;
  auto& future = pile_up_future.future;
  future.wait();
  Status const status = future.get();
  if (!status.ok()) {
    for (not_null<Part*> const part : pile_up->parts()) {
      not_null<Vessel*> const vessel =
          FindOrDie(part_id_to_vessel_, part->part_id());
      if (bool const inserted = collided_vessels.insert(vessel).second;
          inserted) {
        LOG(WARNING) << "Vessel " << vessel->ShortDebugString()
                     << " collided with a celestial: " << status.ToString();
      }
    }
  }
}

void Plugin::ForgetAllHistoriesBefore(Instant const& t) const {
  CHECK(!initializing_);
  CHECK_LT(t, current_time_);
  ephemeris_->EventuallyForgetBefore(t);
  for (auto const& [_, vessel] : vessels_) {
    vessel->ForgetBefore(t);
  }
}

RelativeDegreesOfFreedom<AliceSun> Plugin::VesselFromParent(
    Index const parent_index,
    GUID const& vessel_guid) const {
  CHECK(!initializing_);
  not_null<std::unique_ptr<Vessel>> const& vessel =
      FindOrDie(vessels_, vessel_guid);
  not_null<Celestial const*> parent =
      FindOrDie(celestials_, parent_index).get();
  if (vessel->parent() != parent) {
    vessel->set_parent(parent);
  }
  RelativeDegreesOfFreedom<Barycentric> const barycentric_result =
      vessel->psychohistory().back().degrees_of_freedom -
      vessel->parent()->current_degrees_of_freedom(current_time_);
  RelativeDegreesOfFreedom<AliceSun> const result =
      PlanetariumRotation()(barycentric_result);
  return result;
}

RelativeDegreesOfFreedom<AliceSun> Plugin::CelestialFromParent(
    Index const celestial_index) const {
  CHECK(!initializing_);
  ephemeris_->Prolong(current_time_);
  Celestial const& celestial = *FindOrDie(celestials_, celestial_index);
  CHECK(celestial.has_parent())
      << "Body at index " << celestial_index << " is the sun";
  RelativeDegreesOfFreedom<Barycentric> const barycentric_result =
      celestial.current_degrees_of_freedom(current_time_) -
      celestial.parent()->current_degrees_of_freedom(current_time_);
  RelativeDegreesOfFreedom<AliceSun> const result =
      PlanetariumRotation()(barycentric_result);
  return result;
}

void Plugin::SetPredictionAdaptiveStepParameters(
    GUID const& vessel_guid,
    Ephemeris<Barycentric>::AdaptiveStepParameters const&
        prediction_adaptive_step_parameters) const {
  // If there is a target vessel, it is integrated with the same parameters as
  // the given (current) vessel.  This makes it possible to plot the prediction
  // of the current vessel.
  if (renderer_->HasTargetVessel()) {
    renderer_->GetTargetVessel().set_prediction_adaptive_step_parameters(
        prediction_adaptive_step_parameters);
  }
  FindOrDie(vessels_, vessel_guid)
      ->set_prediction_adaptive_step_parameters(
          prediction_adaptive_step_parameters);
}

void Plugin::UpdatePrediction(GUID const& vessel_guid) const {
  CHECK(!initializing_);
  Vessel& vessel = *FindOrDie(vessels_, vessel_guid);

  // If there is a target vessel, ensure that the prediction of |vessel| is not
  // longer than that of the target vessel.  This is necessary to build the
  // targetting frame.
  if (renderer_->HasTargetVessel()) {
    Vessel& target_vessel = renderer_->GetTargetVessel();
    target_vessel.RefreshPrediction();
    vessel.RefreshPrediction(target_vessel.prediction().back().time);
  } else {
    vessel.RefreshPrediction();
  }
}

void Plugin::CreateFlightPlan(GUID const& vessel_guid,
                              Instant const& final_time,
                              Mass const& initial_mass) const {
  CHECK(!initializing_);
  // TODO(phl): Serialize the burn parameters.  We should also probably
  // distinguish the coast parameters from the prediction parameters.
  FindOrDie(vessels_, vessel_guid)->CreateFlightPlan(
      final_time,
      initial_mass,
      DefaultPredictionParameters(),
      DefaultBurnParameters());
}

void Plugin::ComputeAndRenderApsides(
    Index const celestial_index,
    DiscreteTrajectory<Barycentric>::Iterator const& begin,
    DiscreteTrajectory<Barycentric>::Iterator const& end,
    Position<World> const& sun_world_position,
    int const max_points,
    std::unique_ptr<DiscreteTrajectory<World>>& apoapsides,
    std::unique_ptr<DiscreteTrajectory<World>>& periapsides) const {
  DiscreteTrajectory<Barycentric> apoapsides_trajectory;
  DiscreteTrajectory<Barycentric> periapsides_trajectory;
  ComputeApsides(FindOrDie(celestials_, celestial_index)->trajectory(),
                 begin,
                 end,
                 max_points,
                 apoapsides_trajectory,
                 periapsides_trajectory);
  apoapsides = renderer_->RenderBarycentricTrajectoryInWorld(
                   current_time_,
                   apoapsides_trajectory.begin(),
                   apoapsides_trajectory.end(),
                   sun_world_position,
                   PlanetariumRotation());
  periapsides = renderer_->RenderBarycentricTrajectoryInWorld(
                    current_time_,
                    periapsides_trajectory.begin(),
                    periapsides_trajectory.end(),
                    sun_world_position,
                    PlanetariumRotation());
}

void Plugin::ComputeAndRenderClosestApproaches(
    DiscreteTrajectory<Barycentric>::Iterator const& begin,
    DiscreteTrajectory<Barycentric>::Iterator const& end,
    Position<World> const& sun_world_position,
    int const max_points,
    std::unique_ptr<DiscreteTrajectory<World>>& closest_approaches) const {
  CHECK(renderer_->HasTargetVessel());

  DiscreteTrajectory<Barycentric> apoapsides_trajectory;
  DiscreteTrajectory<Barycentric> periapsides_trajectory;
  ComputeApsides(renderer_->GetTargetVessel().prediction(),
                 begin,
                 end,
                 max_points,
                 apoapsides_trajectory,
                 periapsides_trajectory);
  closest_approaches =
      renderer_->RenderBarycentricTrajectoryInWorld(
          current_time_,
          periapsides_trajectory.begin(),
          periapsides_trajectory.end(),
          sun_world_position,
          PlanetariumRotation());
}

void Plugin::ComputeAndRenderNodes(
    DiscreteTrajectory<Barycentric>::Iterator const& begin,
    DiscreteTrajectory<Barycentric>::Iterator const& end,
    Position<World> const& sun_world_position,
    int const max_points,
    std::unique_ptr<DiscreteTrajectory<World>>& ascending,
    std::unique_ptr<DiscreteTrajectory<World>>& descending) const {
  auto const trajectory_in_plotting =
      renderer_->RenderBarycentricTrajectoryInPlotting(begin, end);

  auto const* const cast_plotting_frame = dynamic_cast<
      BodyCentredNonRotatingDynamicFrame<Barycentric, Navigation> const*>(
      &*renderer_->GetPlottingFrame());
  // The body-centred non rotating frame does not rotate; its reference plane is
  // not an inherent dynamical property.  When using this frame, discard the
  // nodes if they are far enough from the central body that its equator is
  // irrelevant.
  Length const threshold =
      cast_plotting_frame == nullptr
          ? Infinity<Length>()
          : EquatorRelevanceThreshold(
                *dynamic_cast_not_null<RotatingBody<Barycentric> const*>(
                    cast_plotting_frame->centre()));
  auto const show_node = [threshold](DegreesOfFreedom<Navigation> const& dof) {
    return (dof.position() - Navigation::origin).Norm() < threshold;
  };

  DiscreteTrajectory<Navigation> ascending_trajectory;
  DiscreteTrajectory<Navigation> descending_trajectory;
  // The so-called North is orthogonal to the plane of the trajectory.
  ComputeNodes(trajectory_in_plotting->begin(),
               trajectory_in_plotting->end(),
               Vector<double, Navigation>({0, 0, 1}),
               max_points,
               ascending_trajectory,
               descending_trajectory,
               show_node);

  ascending = renderer_->RenderPlottingTrajectoryInWorld(
                  current_time_,
                  ascending_trajectory.begin(),
                  ascending_trajectory.end(),
                  sun_world_position,
                  PlanetariumRotation());
  descending = renderer_->RenderPlottingTrajectoryInWorld(
                   current_time_,
                   descending_trajectory.begin(),
                   descending_trajectory.end(),
                   sun_world_position,
                   PlanetariumRotation());
}

bool Plugin::HasCelestial(Index const index) const {
  return Contains(celestials_, index);
}

Celestial const& Plugin::GetCelestial(Index const index) const {
  return *FindOrDie(celestials_, index);
}

bool Plugin::HasVessel(GUID const& vessel_guid) const {
  return Contains(vessels_, vessel_guid);
}

not_null<Vessel*> Plugin::GetVessel(GUID const& vessel_guid) const {
  CHECK(!initializing_);
  return FindOrDie(vessels_, vessel_guid).get();
}

not_null<std::unique_ptr<Planetarium>> Plugin::NewPlanetarium(
    Planetarium::Parameters const& parameters,
    Perspective<Navigation, Camera> const& perspective)
    const {
  return make_not_null_unique<Planetarium>(parameters,
                                           perspective,
                                           ephemeris_.get(),
                                           renderer_->GetPlottingFrame());
}

not_null<std::unique_ptr<NavigationFrame>>
Plugin::NewBarycentricRotatingNavigationFrame(
    Index const primary_index,
    Index const secondary_index) const {
  CHECK(!initializing_);
  // TODO(egg): these should be const, use a custom comparator in the map.
  Celestial const& primary = *FindOrDie(celestials_, primary_index);
  Celestial const& secondary = *FindOrDie(celestials_, secondary_index);
  return make_not_null_unique<
      BarycentricRotatingDynamicFrame<Barycentric, Navigation>>(
          ephemeris_.get(),
          primary.body(),
          secondary.body());
}

not_null<std::unique_ptr<NavigationFrame>>
Plugin::NewBodyCentredBodyDirectionNavigationFrame(
    Index const primary_index,
    Index const secondary_index) const {
  CHECK(!initializing_);
  // TODO(egg): these should be const, use a custom comparator in the map.
  Celestial const& primary = *FindOrDie(celestials_, primary_index);
  Celestial const& secondary = *FindOrDie(celestials_, secondary_index);
  return make_not_null_unique<
      BodyCentredBodyDirectionDynamicFrame<Barycentric, Navigation>>(
          ephemeris_.get(),
          primary.body(),
          secondary.body());
}

not_null<std::unique_ptr<NavigationFrame>>
Plugin::NewBodyCentredNonRotatingNavigationFrame(
    Index const reference_body_index) const {
  CHECK(!initializing_);
  Celestial const& reference_body =
      *FindOrDie(celestials_, reference_body_index);
  return make_not_null_unique<
      BodyCentredNonRotatingDynamicFrame<Barycentric, Navigation>>(
          ephemeris_.get(),
          reference_body.body());
}

not_null<std::unique_ptr<NavigationFrame>>
Plugin::NewBodySurfaceNavigationFrame(
    Index const reference_body_index) const {
  CHECK(!initializing_);
  Celestial const& reference_body =
      *FindOrDie(celestials_, reference_body_index);
  return make_not_null_unique<BodySurfaceDynamicFrame<Barycentric, Navigation>>(
      ephemeris_.get(),
      reference_body.body());
}

void Plugin::SetTargetVessel(GUID const& vessel_guid,
                             Index const reference_body_index) {
  not_null<Celestial const*> const celestial =
      FindOrDie(celestials_, reference_body_index).get();
  not_null<Vessel*> const vessel = FindOrDie(vessels_, vessel_guid).get();
  renderer_->SetTargetVessel(vessel, celestial, ephemeris_.get());
}

std::unique_ptr<FrameField<World, Navball>> Plugin::NavballFrameField(
    Position<World> const& sun_world_position) const {

  struct RightHandedNavball;

  // TODO(phl): Clean up this mess!
  class NavballFrameField : public FrameField<World, Navball> {
   public:
    NavballFrameField(
        not_null<Plugin const*> const plugin,
        not_null<std::unique_ptr<FrameField<Navigation, RightHandedNavball>>>
            navigation_right_handed_field,
        Position<World> const& sun_world_position)
        : plugin_(plugin),
          navigation_right_handed_field_(
              std::move(navigation_right_handed_field)),
          sun_world_position_(sun_world_position) {}

    NavballFrameField(
        not_null<Plugin const*> const plugin,
        not_null<std::unique_ptr<FrameField<Barycentric, RightHandedNavball>>>
            barycentric_right_handed_field,
        Position<World> const& sun_world_position)
        : plugin_(plugin),
          barycentric_right_handed_field_(
              std::move(barycentric_right_handed_field)),
          sun_world_position_(sun_world_position) {}

    Rotation<Navball, World> FromThisFrame(
        Position<World> const& q) const override {
      Instant const& current_time = plugin_->current_time_;
      auto const& planetarium_rotation = plugin_->PlanetariumRotation();
      auto const& renderer = plugin_->renderer();
      plugin_->ephemeris_->Prolong(current_time);

      Position<Navigation> const q_in_plotting =
          renderer.WorldToPlotting(current_time,
                                   sun_world_position_,
                                   planetarium_rotation)(q);

      OrthogonalMap<RightHandedNavball, Barycentric> const
          right_handed_navball_to_barycentric =
              barycentric_right_handed_field_ == nullptr
                  ? renderer.PlottingToBarycentric(current_time) *
                        navigation_right_handed_field_->
                            FromThisFrame(q_in_plotting).Forget()
                  : barycentric_right_handed_field_->FromThisFrame(
                        renderer.WorldToBarycentric(
                            current_time,
                            sun_world_position_,
                            planetarium_rotation)(q)).Forget();

      // KSP's navball has x west, y up, z south.
      // We want x north, y east, z down.
      OrthogonalMap<Navball, World> const orthogonal_map =
          renderer.BarycentricToWorld(planetarium_rotation) *
          right_handed_navball_to_barycentric *
          Permutation<World, RightHandedNavball>(
              Permutation<World, RightHandedNavball>::XZY).Forget() *
          Rotation<Navball, World>(π / 2 * Radian,
                                   Bivector<double, World>({0, 1, 0}),
                                   DefinesFrame<Navball>()).Forget();
      CHECK(orthogonal_map.Determinant().Positive());
      return orthogonal_map.rotation();
    }

   private:
    not_null<Plugin const*> const plugin_;
    std::unique_ptr<FrameField<Navigation, RightHandedNavball>> const
        navigation_right_handed_field_;
    std::unique_ptr<FrameField<Barycentric, RightHandedNavball>> const
        barycentric_right_handed_field_;
    Position<World> const sun_world_position_;
  };

  std::unique_ptr<FrameField<Navigation, RightHandedNavball>> frame_field;
  auto* const plotting_frame_as_body_surface_dynamic_frame =
      dynamic_cast<BodySurfaceDynamicFrame<Barycentric, Navigation> const*>(
          &*renderer_->GetPlottingFrame());
  if (plotting_frame_as_body_surface_dynamic_frame == nullptr) {
    return std::make_unique<NavballFrameField>(
        this,
        make_not_null_unique<
            CoordinateFrameField<Navigation, RightHandedNavball>>(),
        sun_world_position);
  } else {
    return std::make_unique<NavballFrameField>(
        this,
        make_not_null_unique<
            BodySurfaceFrameField<Barycentric, RightHandedNavball>>(
                *ephemeris_,
                current_time_,
                plotting_frame_as_body_surface_dynamic_frame->centre()),
        sun_world_position);
  }
}

Vector<double, World> Plugin::VesselTangent(GUID const& vessel_guid) const {
  return renderer_->FrenetToWorld(
      *FindOrDie(vessels_, vessel_guid),
      PlanetariumRotation())(Vector<double, Frenet<Navigation>>({1, 0, 0}));
}

Vector<double, World> Plugin::VesselNormal(GUID const& vessel_guid) const {
  return renderer_->FrenetToWorld(
      *FindOrDie(vessels_, vessel_guid),
      PlanetariumRotation())(Vector<double, Frenet<Navigation>>({0, 1, 0}));
}

Vector<double, World> Plugin::VesselBinormal(GUID const& vessel_guid) const {
  return renderer_->FrenetToWorld(
      *FindOrDie(vessels_, vessel_guid),
      PlanetariumRotation())(Vector<double, Frenet<Navigation>>({0, 0, 1}));
}

Velocity<World> Plugin::UnmanageableVesselVelocity(
    RelativeDegreesOfFreedom<AliceSun> const& degrees_of_freedom,
    Index const parent_index) const {
  auto const parent_degrees_of_freedom =
      FindOrDie(celestials_,
                parent_index)->current_degrees_of_freedom(current_time_);
  return VesselVelocity(
      current_time_,
      parent_degrees_of_freedom +
          PlanetariumRotation().Inverse()(degrees_of_freedom));
}

Velocity<World> Plugin::VesselVelocity(GUID const& vessel_guid) const {
  Vessel const& vessel = *FindOrDie(vessels_, vessel_guid);
  auto const back = vessel.psychohistory().back();
  return VesselVelocity(back.time, back.degrees_of_freedom);
}

Instant Plugin::GameEpoch() const {
  return game_epoch_;
}

Instant Plugin::CurrentTime() const {
  return current_time_;
}

Rotation<Barycentric, AliceSun> const& Plugin::PlanetariumRotation() const {
  return *cached_planetarium_rotation_;
}

Renderer& Plugin::renderer() {
  return *renderer_;
}

Renderer const& Plugin::renderer() const {
  return *renderer_;
}

void Plugin::WriteToMessage(
    not_null<serialization::Plugin*> const message) const {
  LOG(INFO) << __FUNCTION__;
  CHECK(!initializing_);
  ephemeris_->Prolong(current_time_);
  std::map<not_null<Celestial const*>, Index const> celestial_to_index;
  for (auto const& [index, owned_celestial] : celestials_) {
    celestial_to_index.emplace(owned_celestial.get(), index);
  }
  for (auto const& [index, owned_celestial] : celestials_) {
    auto* const celestial_message = message->add_celestial();
    celestial_message->set_index(index);
    if (owned_celestial->has_parent()) {
      Index const parent_index =
          FindOrDie(celestial_to_index, owned_celestial->parent());
      celestial_message->set_parent_index(parent_index);
    }
    celestial_message->set_ephemeris_index(
        ephemeris_->serialization_index_for_body(owned_celestial->body()));
  }

  // Construct a map to help serialization of the pile-ups.
  std::map<not_null<PileUp const*>, int> serialization_index_to_pile_up;
  int serialization_index = 0;
  for (auto const* pile_up : pile_ups_) {
    serialization_index_to_pile_up[pile_up] = serialization_index++;
  }
  auto const serialization_index_for_pile_up =
      [&serialization_index_to_pile_up](not_null<PileUp const*> const pile_up) {
        return serialization_index_to_pile_up.at(pile_up);
      };

  std::map<not_null<Vessel const*>, GUID const> vessel_to_guid;
  for (auto const& [guid, vessel] : vessels_) {
    vessel_to_guid.emplace(vessel.get(), guid);
    auto* const vessel_message = message->add_vessel();
    vessel_message->set_guid(guid);
    vessel->WriteToMessage(vessel_message->mutable_vessel(),
                           serialization_index_for_pile_up);
    Index const parent_index = FindOrDie(celestial_to_index, vessel->parent());
    vessel_message->set_parent_index(parent_index);
    vessel_message->set_loaded(Contains(loaded_vessels_, vessel.get()));
    vessel_message->set_kept(Contains(kept_vessels_, vessel.get()));
  }
  for (auto const& [part_id, vessel] : part_id_to_vessel_) {
    (*message->mutable_part_id_to_vessel())[part_id] = vessel_to_guid[vessel];
  }

  ephemeris_->WriteToMessage(message->mutable_ephemeris());

  history_parameters_.WriteToMessage(message->mutable_history_parameters());
  psychohistory_parameters_.WriteToMessage(
      message->mutable_psychohistory_parameters());

  planetarium_rotation_.WriteToMessage(message->mutable_planetarium_rotation());
  game_epoch_.WriteToMessage(message->mutable_game_epoch());
  current_time_.WriteToMessage(message->mutable_current_time());
  Index const sun_index = FindOrDie(celestial_to_index, sun_);
  message->set_sun_index(sun_index);
  renderer_->WriteToMessage(message->mutable_renderer());

  for (auto* const pile_up : pile_ups_) {
    pile_up->WriteToMessage(message->add_pile_up());
  }
}

not_null<std::unique_ptr<Plugin>> Plugin::ReadFromMessage(
    serialization::Plugin const& message) {
  LOG(INFO) << __FUNCTION__;

  auto const history_parameters =
      Ephemeris<Barycentric>::FixedStepParameters::ReadFromMessage(
          message.history_parameters());
  auto const psychohistory_parameters =
      Ephemeris<Barycentric>::AdaptiveStepParameters::ReadFromMessage(
          message.psychohistory_parameters());
  not_null<std::unique_ptr<Plugin>> plugin =
      std::unique_ptr<Plugin>(new Plugin(history_parameters,
                                         psychohistory_parameters));

  plugin->game_epoch_ = Instant::ReadFromMessage(message.game_epoch());
  plugin->current_time_ = Instant::ReadFromMessage(message.current_time());
  plugin->planetarium_rotation_ =
      Angle::ReadFromMessage(message.planetarium_rotation());

  // The ephemeris constructed here is *not* prolonged and needs to be
  // explicitly prolonged to cover all the instants that we care about.
  plugin->ephemeris_ =
      Ephemeris<Barycentric>::ReadFromMessage(message.ephemeris());
  plugin->ephemeris_->Prolong(plugin->game_epoch_);
  plugin->ephemeris_->Prolong(plugin->current_time_);

  ReadCelestialsFromMessages(*plugin->ephemeris_,
                             message.celestial(),
                             plugin->celestials_,
                             plugin->name_to_index_);

  for (auto const& vessel_message : message.vessel()) {
    not_null<Celestial const*> const parent =
        FindOrDie(plugin->celestials_, vessel_message.parent_index()).get();
    not_null<std::unique_ptr<Vessel>> vessel = Vessel::ReadFromMessage(
        vessel_message.vessel(),
        parent,
        plugin->ephemeris_.get(),
        [&part_id_to_vessel = plugin->part_id_to_vessel_](
            PartId const part_id) {
          CHECK_NE(part_id_to_vessel.erase(part_id), 0) << part_id;
        });

    if (vessel_message.loaded()) {
      plugin->loaded_vessels_.insert(vessel.get());
    }
    if (vessel_message.kept()) {
      plugin->kept_vessels_.insert(vessel.get());
    }
    bool const inserted = plugin->vessels_.emplace(
        vessel_message.guid(), std::move(vessel)).second;
    CHECK(inserted);
  }

  for (auto const& [part_id, guid] : message.part_id_to_vessel()) {
    auto const& vessel = FindOrDie(plugin->vessels_, guid);
    plugin->part_id_to_vessel_.emplace(part_id, vessel.get());
  }

  plugin->sun_ = FindOrDie(plugin->celestials_, message.sun_index()).get();
  plugin->main_body_ = plugin->sun_->body();
  plugin->UpdatePlanetariumRotation();

  bool const is_pre_cauchy = message.has_pre_cauchy_plotting_frame();
  if (is_pre_cauchy) {
    plugin->renderer_ =
        std::make_unique<Renderer>(
            plugin->sun_,
            NavigationFrame::ReadFromMessage(
                message.pre_cauchy_plotting_frame(),
                plugin->ephemeris_.get()));
  } else {
    plugin->renderer_ = Renderer::ReadFromMessage(message.renderer(),
                                                  plugin->sun_,
                                                  plugin->ephemeris_.get());
  }

  // Note that for proper deserialization of parts this list must be
  // reconstructed in its original order.
  auto const part_id_to_part =
      [&part_id_to_vessel =
            plugin->part_id_to_vessel_](PartId const part_id) {
        not_null<Vessel*> const vessel = part_id_to_vessel.at(part_id);
        not_null<Part*> const part = vessel->part(part_id);
        return part;
      };
  for (auto const& pile_up_message : message.pile_up()) {
    // First push a nullptr to be able to capture an iterator to the new
    // location in the list in the deletion callback.
    plugin->pile_ups_.push_back(nullptr);
    auto deletion_callback = [it = std::prev(plugin->pile_ups_.end()),
                              &pile_ups = plugin->pile_ups_]() {
      pile_ups.erase(it);
    };
    auto const pile_up = PileUp::ReadFromMessage(pile_up_message,
                                                 part_id_to_part,
                                                 plugin->ephemeris_.get(),
                                                 std::move(deletion_callback))
                             .release();
    *plugin->pile_ups_.rbegin() = pile_up;
  }

  // Now fill the containing pile-up of all the parts.  This gives ownership of
  // the pile-ups to the parts.  To do that, we first build shared pointers for
  // all the pile-ups.
  std::vector<not_null<std::shared_ptr<PileUp>>> shared_pile_ups;
  for (auto* const pile_up : plugin->pile_ups_) {
    shared_pile_ups.emplace_back(check_not_null(pile_up));
  }
  auto const pile_up_for_serialization_index =
      [&shared_pile_ups](int const serialization_index) {
    return shared_pile_ups.at(serialization_index);
  };

  for (auto const& vessel_message : message.vessel()) {
    GUID const guid = vessel_message.guid();
    auto const& vessel = FindOrDie(plugin->vessels_, guid);
    vessel->FillContainingPileUpsFromMessage(vessel_message.vessel(),
                                             pile_up_for_serialization_index);
  }

  plugin->initializing_.Flop();
  return plugin;
}

Plugin::Plugin(
    Ephemeris<Barycentric>::FixedStepParameters const& history_parameters,
    Ephemeris<Barycentric>::AdaptiveStepParameters const&
        psychohistory_parameters)
    : history_parameters_(history_parameters),
      psychohistory_parameters_(psychohistory_parameters),
      vessel_thread_pool_(
          /*pool_size=*/2 * std::thread::hardware_concurrency()) {}

void Plugin::InitializeIndices(std::string const& name,
                               Index const celestial_index,
                               std::optional<Index> const& parent_index) {
  bool inserted = name_to_index_.emplace(name, celestial_index).second;
  CHECK(inserted) << name;
  inserted = index_to_name_.emplace(celestial_index, name).second;
  CHECK(inserted) << celestial_index;
  inserted = parents_.emplace(celestial_index, parent_index).second;
  CHECK(inserted) << celestial_index;
}

void Plugin::UpdatePlanetariumRotation() {
  // The z axis of |PlanetariumFrame| is the pole of |main_body_|, and its x
  // axis is the origin of body rotation (the intersection between the
  // |Barycentric| xy plane and the plane of |main_body_|'s equator, or the y
  // axis of |Barycentric| if they coincide).
  // This can be expressed using Euler angles, see figures 1 and 2 of
  // http://astropedia.astrogeology.usgs.gov/download/Docs/WGCCRE/WGCCRE2009reprint.pdf.
  struct PlanetariumFrame;

  CHECK_NOTNULL(main_body_);
  Rotation<Barycentric, PlanetariumFrame> const to_planetarium(
      π / 2 * Radian + main_body_->right_ascension_of_pole(),
      π / 2 * Radian - main_body_->declination_of_pole(),
      0 * Radian,
      EulerAngles::ZXZ,
      DefinesFrame<PlanetariumFrame>{});
  cached_planetarium_rotation_ =
      Rotation<PlanetariumFrame, AliceSun>(
          planetarium_rotation_,
          Bivector<double, PlanetariumFrame>({0, 0, 1}),
          DefinesFrame<AliceSun>{}) *
      to_planetarium;
}

Velocity<World> Plugin::VesselVelocity(
    Instant const& time,
    DegreesOfFreedom<Barycentric> const& degrees_of_freedom) const {
  DegreesOfFreedom<Navigation> const plotting_frame_degrees_of_freedom =
      renderer_->BarycentricToPlotting(time)(degrees_of_freedom);
  return renderer_->PlottingToWorld(time, PlanetariumRotation())(
      plotting_frame_degrees_of_freedom.velocity());
}

template<typename T>
void Plugin::ReadCelestialsFromMessages(
    Ephemeris<Barycentric> const& ephemeris,
    google::protobuf::RepeatedPtrField<T> const& celestial_messages,
    IndexToOwnedCelestial& celestials,
    std::map<std::string, Index>& name_to_index) {
  auto const& bodies = ephemeris.bodies();
  int index = 0;
  for (auto const& celestial_message : celestial_messages) {
    bool const is_pre_cauchy = !celestial_message.has_ephemeris_index();
    auto const& body = is_pre_cauchy
                           ? bodies[index++]
                           : bodies[celestial_message.ephemeris_index()];
    auto [it, inserted] = celestials.emplace(
        celestial_message.index(),
        make_not_null_unique<Celestial>(
            dynamic_cast_not_null<RotatingBody<Barycentric> const*>(
                body)));
    CHECK(inserted) << celestial_message.index();
    it->second->set_trajectory(ephemeris.trajectory(body));

    inserted =
        name_to_index.emplace(body->name(), celestial_message.index()).second;
    CHECK(inserted) << body->name();
  }
  for (auto const& celestial_message : celestial_messages) {
    if (celestial_message.has_parent_index()) {
      not_null<std::unique_ptr<Celestial>> const& celestial =
          FindOrDie(celestials, celestial_message.index());
      not_null<Celestial const*> const parent =
          FindOrDie(celestials, celestial_message.parent_index()).get();
      celestial->set_parent(parent);
    }
  }
}

void Plugin::AddPart(not_null<Vessel*> const vessel,
                     PartId const part_id,
                     std::string const& name,
                     Mass const mass,
                     DegreesOfFreedom<Barycentric> const& degrees_of_freedom) {
  auto const [it, inserted] = part_id_to_vessel_.emplace(part_id, vessel);
  CHECK(inserted) << NAMED(part_id);
  auto deletion_callback = [it, &map = part_id_to_vessel_] {
    map.erase(it);
  };
  auto part = make_not_null_unique<Part>(part_id,
                                         name,
                                         mass,
                                         degrees_of_freedom,
                                         std::move(deletion_callback));
  vessel->AddPart(std::move(part));
}

bool Plugin::is_loaded(not_null<Vessel*> vessel) const {
  return Contains(loaded_vessels_, vessel);
}

}  // namespace internal_plugin
}  // namespace ksp_plugin
}  // namespace principia<|MERGE_RESOLUTION|>--- conflicted
+++ resolved
@@ -719,18 +719,10 @@
   }
 
   // Update the vessels.
-<<<<<<< HEAD
-  for (auto const& pair : vessels_) {
-    Vessel& vessel = *pair.second;
-    if (vessel.psychohistory().back().time < current_time_) {
-      if (Contains(collided_vessels, &vessel)) {
-        vessel.DisableDownsampling();
-=======
   for (auto const& [_, vessel] : vessels_) {
-    if (vessel->psychohistory().last().time() < current_time_) {
+    if (vessel->psychohistory().back().time < current_time_) {
       if (Contains(collided_vessels, vessel.get())) {
         vessel->DisableDownsampling();
->>>>>>> 31f2c60b
       }
       vessel->AdvanceTime();
     }
