--- conflicted
+++ resolved
@@ -783,24 +783,6 @@
           correct_angular_velocity ? actual_equivalent_angular_velocity
                                    : NonRotatingPileUp::nonrotating,
           NonRotatingPileUp::unmoving);
-<<<<<<< HEAD
-=======
-  RigidMotion<Apparent, NonRotatingPileUp> const
-      apparent_to_pile_up_motion =
-          actual_pile_up_equivalent_motion.Inverse() *
-          apparent_pile_up_equivalent_motion *
-          apparent_system.LinearMotion().Inverse();
-
-  // Now update the motions of the parts in the pile-up frame.
-  actual_part_rigid_motion_.clear();
-  for (auto const& pair : apparent_part_rigid_motion_) {
-    auto const part = pair.first;
-    auto const& apparent_part_rigid_motion = pair.second;
-    actual_part_rigid_motion_.emplace(
-        part, apparent_to_pile_up_motion * apparent_part_rigid_motion);
-  }
-  apparent_part_rigid_motion_.clear();
->>>>>>> 1e25c731
 
   std::stringstream s;
   s << "Apparent: " << L_apparent << "\n"
