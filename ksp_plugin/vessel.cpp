﻿
#include "ksp_plugin/vessel.hpp"

#include <algorithm>
#include <functional>
#include <limits>
#include <list>
#include <set>
#include <string>
#include <vector>

#include "astronomy/epoch.hpp"
#include "base/map_util.hpp"
#include "ksp_plugin/integrators.hpp"
#include "ksp_plugin/pile_up.hpp"
#include "quantities/si.hpp"
#include "testing_utilities/make_not_null.hpp"

namespace principia {
namespace ksp_plugin {
namespace internal_vessel {

using astronomy::InfiniteFuture;
using astronomy::InfinitePast;
using base::Contains;
using base::FindOrDie;
using base::jthread;
using base::make_not_null_unique;
using base::MakeStoppableThread;
using geometry::BarycentreCalculator;
using geometry::Bivector;
using geometry::Position;
using quantities::IsFinite;
using quantities::Length;
using quantities::Time;
using quantities::Torque;
using quantities::si::Metre;
using ::std::placeholders::_1;

using namespace std::chrono_literals;

bool operator!=(Vessel::PrognosticatorParameters const& left,
                Vessel::PrognosticatorParameters const& right) {
  return left.first_time != right.first_time ||
         left.first_degrees_of_freedom != right.first_degrees_of_freedom ||
         &left.adaptive_step_parameters.integrator() !=
             &right.adaptive_step_parameters.integrator() ||
         left.adaptive_step_parameters.max_steps() !=
             right.adaptive_step_parameters.max_steps() ||
         left.adaptive_step_parameters.length_integration_tolerance() !=
             right.adaptive_step_parameters.length_integration_tolerance() ||
         left.adaptive_step_parameters.speed_integration_tolerance() !=
             right.adaptive_step_parameters.speed_integration_tolerance();
}

Vessel::Vessel(GUID guid,
               std::string name,
               not_null<Celestial const*> const parent,
               not_null<Ephemeris<Barycentric>*> const ephemeris,
               Ephemeris<Barycentric>::AdaptiveStepParameters
                   prediction_adaptive_step_parameters)
    : guid_(std::move(guid)),
      name_(std::move(name)),
      body_(),
      prediction_adaptive_step_parameters_(
          std::move(prediction_adaptive_step_parameters)),
      parent_(parent),
      ephemeris_(ephemeris),
      prognosticator_(
          [this](PrognosticatorParameters const& parameters) {
            return FlowPrognostication(parameters);
          },
          20ms),  // 50 Hz.
      checkpointer_(make_not_null_unique<Checkpointer<serialization::Vessel>>(
          MakeCheckpointerWriter(),
          MakeCheckpointerReader())),
      prehistory_(make_not_null_unique<DiscreteTrajectory<Barycentric>>()) {
  // Can't create the |history_|, |psychohistory_| and |prediction_| here
  // because |prehistory_| is empty;
}

Vessel::~Vessel() {
  LOG(INFO) << "Destroying vessel " << ShortDebugString();
  // Ask the prognosticator to shut down.  This may take a while.
  StopPrognosticator();
}

GUID const& Vessel::guid() const {
  return guid_;
}

std::string const& Vessel::name() const {
  return name_;
}

void Vessel::set_name(std::string const& new_name) {
  LOG(INFO) << "Vessel " << ShortDebugString() << " is now known as "
            << new_name;
  name_ = new_name;
}

not_null<MasslessBody const*> Vessel::body() const {
  return &body_;
}

not_null<Celestial const*> Vessel::parent() const {
  return parent_;
}

void Vessel::set_parent(not_null<Celestial const*> const parent) {
  LOG(INFO) << "Vessel " << ShortDebugString() << " switches parent from "
            << parent_->body()->name() << " to " << parent->body()->name();
  parent_ = parent;
}

void Vessel::AddPart(not_null<std::unique_ptr<Part>> part) {
  LOG(INFO) << "Adding part " << part->ShortDebugString() << " to vessel "
            << ShortDebugString();
  parts_.emplace(part->part_id(), std::move(part));
}

not_null<std::unique_ptr<Part>> Vessel::ExtractPart(PartId const id) {
  CHECK_LE(kept_parts_.size(), parts_.size());
  auto const it = parts_.find(id);
  CHECK(it != parts_.end()) << id;
  auto result = std::move(it->second);
  LOG(INFO) << "Extracting part " << result->ShortDebugString()
            << " from vessel " << ShortDebugString();
  parts_.erase(it);
  kept_parts_.erase(id);
  return result;
}

void Vessel::KeepPart(PartId const id) {
  CHECK_LE(kept_parts_.size(), parts_.size());
  CHECK(Contains(parts_, id)) << id;
  kept_parts_.insert(id);
}

bool Vessel::WillKeepPart(PartId const id) const {
  return Contains(kept_parts_, id);
}

void Vessel::FreeParts() {
  CHECK_LE(kept_parts_.size(), parts_.size());
  for (auto it = parts_.begin(); it != parts_.end();) {
    not_null<Part*> const part = it->second.get();
    if (Contains(kept_parts_, part->part_id())) {
      ++it;
    } else {
      part->reset_containing_pile_up();
      it = parts_.erase(it);
    }
  }
  CHECK(!parts_.empty());
  kept_parts_.clear();
}

void Vessel::ClearAllIntrinsicForcesAndTorques() {
  for (auto const& [_, part] : parts_) {
    part->clear_intrinsic_force();
    part->clear_intrinsic_torque();
  }
}

void Vessel::DetectCollapsibilityChange() {
  bool const becomes_collapsible = IsCollapsible();
  if (is_collapsible_ != becomes_collapsible) {
    // If collapsibility changes, we create a new history segment.  This ensures
    // that downsampling does not change collapsibility boundaries.
    // NOTE(phl): It is always correct to mark as non-collapsible a collapsible
    // segment (but not vice-versa).  If the segment being closed is a very
    // short collapsible one (e.g., no downsampling took place) we could
    // consider merging it with its predecessor and avoiding the creation of a
    // new segment.  The checkpointing code below would remain correct.

    if (!is_collapsible_) {
      // If the segment that is being closed is not collapsible, we have no way
      // to reconstruct it, so we must serialize it in a checkpoint.  Note that
      // the last point of the history specifies the initial conditions of the
      // next (collapsible) segment.
      checkpointer_->WriteToCheckpoint(history_->Fork()->time);
    }
    auto psychohistory = psychohistory_->DetachFork();
    history_ = history_->NewForkAtLast();
    history_->SetDownsampling(MaxDenseIntervals, DownsamplingTolerance);
    history_->AttachFork(std::move(psychohistory));
    is_collapsible_ = becomes_collapsible;
  }
}

void Vessel::CreatePrehistoryIfNeeded(Instant const& t) {
  CHECK(!parts_.empty());
  if (prehistory_->Empty()) {
    LOG(INFO) << "Preparing history of vessel " << ShortDebugString()
              << " at " << t;
    BarycentreCalculator<DegreesOfFreedom<Barycentric>, Mass> calculator;
    ForAllParts([&calculator](Part& part) {
      calculator.Add(
          part.rigid_motion()({RigidPart::origin, RigidPart::unmoving}),
          part.mass());
    });
    prehistory_->Append(t, calculator.Get());
    CHECK(history_ == nullptr);
    CHECK(psychohistory_ == nullptr);
    history_ = prehistory_->NewForkAtLast();
    history_->SetDownsampling(MaxDenseIntervals, DownsamplingTolerance);
    psychohistory_ = history_->NewForkAtLast();
    prediction_ = psychohistory_->NewForkAtLast();
  }
}

void Vessel::DisableDownsampling() {
  history_->ClearDownsampling();
}

not_null<Part*> Vessel::part(PartId const id) const {
  return FindOrDie(parts_, id).get();
}

void Vessel::ForSomePart(std::function<void(Part&)> action) const {
  CHECK(!parts_.empty());
  action(*parts_.begin()->second);
}

void Vessel::ForAllParts(std::function<void(Part&)> action) const {
  for (auto const& [_, part] : parts_) {
    action(*part);
  }
}

DiscreteTrajectory<Barycentric> const& Vessel::psychohistory() const {
  return *psychohistory_;
}

DiscreteTrajectory<Barycentric> const& Vessel::prediction() const {
  return *prediction_;
}

void Vessel::set_prediction_adaptive_step_parameters(
    Ephemeris<Barycentric>::AdaptiveStepParameters const&
        prediction_adaptive_step_parameters) {
  prediction_adaptive_step_parameters_ = prediction_adaptive_step_parameters;
}

Ephemeris<Barycentric>::AdaptiveStepParameters const&
Vessel::prediction_adaptive_step_parameters() const {
  return prediction_adaptive_step_parameters_;
}

FlightPlan& Vessel::flight_plan() const {
  CHECK(has_flight_plan());
  return *flight_plan_;
}

bool Vessel::has_flight_plan() const {
  return flight_plan_ != nullptr;
}

void Vessel::AdvanceTime() {
  // Squirrel away the prediction so that we can reattach it if we don't have a
  // prognostication.
  auto prediction = prediction_->DetachFork();
  prediction_ = nullptr;

  // Read the wall of text below and realize that this can happen for the
  // history as well as the psychohistory, if the history of the part was
  // obtained using an adaptive step integrator, which is the case during a
  // burn.  See #2931.
  history_->DeleteFork(psychohistory_);
  AppendToVesselTrajectory(&Part::history_begin,
                           &Part::history_end,
                           *history_);
  psychohistory_ = history_->NewForkAtLast();

  // The reason why we may want to skip the start of the psychohistory is
  // subtle.  Say that we have a vessel A with points at t₀, t₀ + 10 s,
  // t₀ + 20 s in its history.  Say that a vessel B is created at t₀ + 23 s,
  // maybe because of an undocking or a staging, and (some) of the parts of A
  // are transfered to B.  Now time moves a bit and at t₀ = 24 s we want to
  // attach the psychohistory of these parts (their centre of mass, really) to
  // vessel B.  Most of the time the psychohistory will have a *single* point at
  // t₀ + 24 s and everything will be fine.  However, because the psychohistory
  // is integrated using an adaptive step, it is possible that it would have
  // multiple points, say one at t₀ + 21 s and one at t₀ + 24 s.  In this case
  // trying to insert the point at t₀ + 21 s would put us before the last point
  // of the history of B and would fail a check.  Therefore, we just ignore that
  // point.  See #2507 and the |last_time| in AppendToVesselTrajectory.
  AppendToVesselTrajectory(&Part::psychohistory_begin,
                           &Part::psychohistory_end,
                           *psychohistory_);

  // Attach the prognostication, if there is one.  Otherwise fall back to the
  // pre-existing prediction.
  auto optional_prognostication = prognosticator_.Get();
  if (optional_prognostication.has_value()) {
    AttachPrediction(std::move(optional_prognostication.value()));
  } else {
    AttachPrediction(std::move(prediction));
  }

  for (auto const& [_, part] : parts_) {
    part->ClearHistory();
  }
}

void Vessel::CreateFlightPlan(
    Instant const& final_time,
    Mass const& initial_mass,
    Ephemeris<Barycentric>::AdaptiveStepParameters const&
        flight_plan_adaptive_step_parameters,
    Ephemeris<Barycentric>::GeneralizedAdaptiveStepParameters const&
        flight_plan_generalized_adaptive_step_parameters) {
  auto const history_back = history_->back();
  flight_plan_ = std::make_unique<FlightPlan>(
      initial_mass,
      /*initial_time=*/history_back.time,
      /*initial_degrees_of_freedom=*/history_back.degrees_of_freedom,
      final_time,
      ephemeris_,
      flight_plan_adaptive_step_parameters,
      flight_plan_generalized_adaptive_step_parameters);
}

void Vessel::DeleteFlightPlan() {
  flight_plan_.reset();
}

absl::Status Vessel::RebaseFlightPlan(Mass const& initial_mass) {
  CHECK(has_flight_plan());
  Instant const new_initial_time = history_->back().time;
  int first_manœuvre_kept = 0;
  for (int i = 0; i < flight_plan_->number_of_manœuvres(); ++i) {
    auto const& manœuvre = flight_plan_->GetManœuvre(i);
    if (manœuvre.initial_time() < new_initial_time) {
      first_manœuvre_kept = i + 1;
      if (new_initial_time < manœuvre.final_time()) {
        return absl::UnavailableError(
            u8"Cannot rebase during planned manœuvre execution");
      }
    }
  }
  not_null<std::unique_ptr<FlightPlan>> const original_flight_plan =
      std::move(flight_plan_);
  Instant const new_desired_final_time =
      new_initial_time >= original_flight_plan->desired_final_time()
          ? new_initial_time + (original_flight_plan->desired_final_time() -
                                original_flight_plan->initial_time())
          : original_flight_plan->desired_final_time();
  CreateFlightPlan(
      new_desired_final_time,
      initial_mass,
      original_flight_plan->adaptive_step_parameters(),
      original_flight_plan->generalized_adaptive_step_parameters());
  for (int i = first_manœuvre_kept;
       i < original_flight_plan->number_of_manœuvres();
       ++i) {
    auto const& manœuvre = original_flight_plan->GetManœuvre(i);
    flight_plan_->Insert(manœuvre.burn(), i - first_manœuvre_kept);
  }
  return absl::OkStatus();
}

void Vessel::RefreshPrediction() {
  // The |prognostication| is a root trajectory which is computed asynchronously
  // and may be used as a prediction;
  std::unique_ptr<DiscreteTrajectory<Barycentric>> prognostication;

  // Note that we know that |RefreshPrediction| is called on the main thread,
  // therefore the ephemeris currently covers the last time of the
  // psychohistory.  Were this to change, this code might have to change.
  PrognosticatorParameters prognosticator_parameters{
      psychohistory_->back().time,
      psychohistory_->back().degrees_of_freedom,
      prediction_adaptive_step_parameters_};
  if (synchronous_) {
    auto status_or_prognostication =
        FlowPrognostication(std::move(prognosticator_parameters));
    if (status_or_prognostication.ok()) {
      prognostication = std::move(status_or_prognostication).value();
    }
  } else {
    prognosticator_.Put(std::move(prognosticator_parameters));
    prognosticator_.Start();
    prognostication = prognosticator_.Get().value_or(nullptr);
  }
  if (prognostication != nullptr) {
    AttachPrediction(std::move(prognostication));
  }
}

void Vessel::RefreshPrediction(Instant const& time) {
  RefreshPrediction();
  prediction_->ForgetAfter(time);
}

void Vessel::StopPrognosticator() {
  prognosticator_.Stop();
}

void Vessel::RequestOrbitAnalysis(Time const& mission_duration) {
  if (!orbit_analyser_.has_value()) {
    // TODO(egg): perhaps we should get the history parameters from the plugin;
    // on the other hand, these are probably overkill for high orbits anyway,
    // and given that we know many things about our trajectory in the analyser,
    // perhaps we should pick something appropriate automatically instead.  The
    // default will do in the meantime.
    orbit_analyser_.emplace(ephemeris_, DefaultHistoryParameters());
  }
  if (orbit_analyser_->last_parameters().has_value() &&
      orbit_analyser_->last_parameters()->mission_duration !=
          mission_duration) {
    orbit_analyser_->Interrupt();
  }
  orbit_analyser_->RequestAnalysis(
      {.first_time = psychohistory_->back().time,
       .first_degrees_of_freedom = psychohistory_->back().degrees_of_freedom,
       .mission_duration = mission_duration});
}

void Vessel::ClearOrbitAnalyser() {
  orbit_analyser_.reset();
}

double Vessel::progress_of_orbit_analysis() const {
  if (!orbit_analyser_.has_value()) {
    return 0;
  }
  return orbit_analyser_->progress_of_next_analysis();
}

void Vessel::RefreshOrbitAnalysis() {
  if (orbit_analyser_.has_value()) {
    orbit_analyser_->RefreshAnalysis();
  }
}

OrbitAnalyser::Analysis* Vessel::orbit_analysis() {
  return orbit_analyser_.has_value() ? orbit_analyser_->analysis() : nullptr;
}

std::string Vessel::ShortDebugString() const {
  return name_ + " (" + guid_ + ")";
}

void Vessel::WriteToMessage(not_null<serialization::Vessel*> const message,
                            PileUp::SerializationIndexForPileUp const&
                                serialization_index_for_pile_up) const {
  message->set_guid(guid_);
  message->set_name(name_);
  body_.WriteToMessage(message->mutable_body());
  prediction_adaptive_step_parameters_.WriteToMessage(
      message->mutable_prediction_adaptive_step_parameters());
  for (auto const& [_, part] : parts_) {
    part->WriteToMessage(message->add_parts(), serialization_index_for_pile_up);
  }
  for (auto const& part_id : kept_parts_) {
    CHECK(Contains(parts_, part_id));
    message->add_kept_parts(part_id);
  }
<<<<<<< HEAD
  // Starting with Gateaux we don't save the prediction, see #2685.
  prehistory_->WriteToMessage(message->mutable_prehistory(),
                              /*exclude=*/{prediction_},
                              /*tracked=*/{history_, psychohistory_});
=======
  // Starting with Gateaux we don't save the prediction, see #2685.  Instead we
  // save an empty prediction that we re-read as a prediction.  This is a bit
  // hacky, but hopefully we can remove this hack once #2400 is solved.
  DiscreteTrajectory<Barycentric>* empty_prediction =
      psychohistory_->NewForkAtLast();
  history_->WriteToMessage(message->mutable_history(),
                           /*forks=*/{psychohistory_, empty_prediction},
                           /*exact=*/{});
  psychohistory_->DeleteFork(empty_prediction);
>>>>>>> 97f5ef75
  if (flight_plan_ != nullptr) {
    flight_plan_->WriteToMessage(message->mutable_flight_plan());
  }
}

not_null<std::unique_ptr<Vessel>> Vessel::ReadFromMessage(
    serialization::Vessel const& message,
    not_null<Celestial const*> const parent,
    not_null<Ephemeris<Barycentric>*> const ephemeris,
    std::function<void(PartId)> const& deletion_callback) {
  bool const is_pre_cesàro = message.has_psychohistory_is_authoritative();
  bool const is_pre_chasles = message.has_prediction();
  bool const is_pre_陈景润 = message.has_history() &&
                            !message.history().has_downsampling();
  // TODO(phl): Decide in which version it goes.
  bool const is_pre_grothendieck_haar = !message.has_prehistory();
  LOG_IF(WARNING, is_pre_grothendieck_haar)
      << "Reading pre-"
      << (is_pre_cesàro    ? u8"Cesàro"
          : is_pre_chasles ? "Chasles"
          : is_pre_陈景润  ? u8"陈景润"
                           : "Grothendieck/Haar")
      << " Vessel";

  // NOTE(egg): for now we do not read the |MasslessBody| as it can contain no
  // information.
  auto vessel = make_not_null_unique<Vessel>(
      message.guid(),
      message.name(),
      parent,
      ephemeris,
      Ephemeris<Barycentric>::AdaptiveStepParameters::ReadFromMessage(
          message.prediction_adaptive_step_parameters()));
  for (auto const& serialized_part : message.parts()) {
    PartId const part_id = serialized_part.part_id();
    auto part =
        Part::ReadFromMessage(serialized_part, [deletion_callback, part_id]() {
          if (deletion_callback != nullptr) {
            deletion_callback(part_id);
          }
        });
    vessel->parts_.emplace(part_id, std::move(part));
  }
  for (PartId const part_id : message.kept_parts()) {
    CHECK(Contains(vessel->parts_, part_id));
    vessel->kept_parts_.insert(part_id);
  }

  if (is_pre_cesàro) {
    auto const psychohistory =
        DiscreteTrajectory<Barycentric>::ReadFromMessage(message.history(),
                                                         /*tracked=*/{});
    // The |prehistory_| has been created by the constructor above.  Reconstruct
    // the |history_| from the |psychohistory|.
    CHECK(!psychohistory->Empty());
    auto it = psychohistory->begin();
    vessel->prehistory_->Append(it->time, it->degrees_of_freedom);
    vessel->history_ = vessel->prehistory_->NewForkAtLast();
    for (++it; it != psychohistory->end();) {
      auto const& [time, degrees_of_freedom] = *it;
      ++it;
      if (it == psychohistory->end() &&
          !message.psychohistory_is_authoritative()) {
        vessel->psychohistory_ = vessel->history_->NewForkAtLast();
        vessel->psychohistory_->Append(time, degrees_of_freedom);
      } else {
        vessel->history_->Append(time, degrees_of_freedom);
      }
    }
    if (message.psychohistory_is_authoritative()) {
      vessel->psychohistory_ = vessel->history_->NewForkAtLast();
    }
    vessel->prediction_ = vessel->psychohistory_->NewForkAtLast();
  } else if (is_pre_chasles) {
    auto history = DiscreteTrajectory<Barycentric>::ReadFromMessage(
        message.history(),
        /*tracked=*/{&vessel->psychohistory_});
    vessel->prehistory_->Append(history->begin()->time,
                                history->begin()->degrees_of_freedom);
    vessel->history_ = history.get();
    vessel->prehistory_->AttachFork(std::move(history));
    vessel->prediction_ = vessel->psychohistory_->NewForkAtLast();
  } else {
    if (is_pre_grothendieck_haar) {
      // The history is guaranteed to be non-empty because of the way
      // CreateHistoryIfNeeded used to work.
      auto history = DiscreteTrajectory<Barycentric>::ReadFromMessage(
          message.history(),
          /*tracked=*/{&vessel->psychohistory_, &vessel->prediction_});
      vessel->prehistory_->Append(history->begin()->time,
                                  history->begin()->degrees_of_freedom);
      vessel->history_ = history.get();
      vessel->prehistory_->AttachFork(std::move(history));
    } else {
      vessel->prehistory_ = DiscreteTrajectory<Barycentric>::ReadFromMessage(
          message.prehistory(),
          /*tracked=*/{&vessel->history_,
                       &vessel->psychohistory_});
    }
    // After Grothendieck/Haar there is no empty prediction so we must create
    // one here.
    if (vessel->prediction_ == nullptr) {
      vessel->prediction_ = vessel->psychohistory_->NewForkAtLast();
    }
    // Necessary after Εὔδοξος because the ephemeris has not been prolonged
    // during deserialization.  Doesn't hurt prior to Εὔδοξος.
    ephemeris->Prolong(vessel->prediction_->back().time);
  }

  if (is_pre_陈景润) {
    vessel->history_->SetDownsampling(MaxDenseIntervals,
                                      DownsamplingTolerance);
  }

  if (message.has_flight_plan()) {
    vessel->flight_plan_ = FlightPlan::ReadFromMessage(message.flight_plan(),
                                                       ephemeris);
  }
  return vessel;
}

void Vessel::FillContainingPileUpsFromMessage(
    serialization::Vessel const& message,
    PileUp::PileUpForSerializationIndex const&
        pile_up_for_serialization_index) {
  for (auto const& part_message : message.parts()) {
    auto const& part = FindOrDie(parts_, part_message.part_id());
    part->FillContainingPileUpFromMessage(part_message,
                                          pile_up_for_serialization_index);
  }
}

Checkpointer<serialization::Vessel>::Writer Vessel::MakeCheckpointerWriter() {
  return [this](not_null<serialization::Vessel::Checkpoint*> const message) {
    auto const penultimate_history_segment = history_->parent();
    auto last_history_segment = history_->DetachFork();
    last_history_segment->WriteToMessage(message->mutable_segment(),
                                         /*excluded=*/{psychohistory_},
                                         /*tracked=*/{});
    penultimate_history_segment->AttachFork(std::move(last_history_segment));
  };
}

Checkpointer<serialization::Vessel>::Reader Vessel::MakeCheckpointerReader() {
  return [this](serialization::Vessel::Checkpoint const& message) {
    return absl::OkStatus();
  };
}

void Vessel::MakeAsynchronous() {
  synchronous_ = false;
}

void Vessel::MakeSynchronous() {
  synchronous_ = true;
}

Vessel::Vessel()
    : body_(),
      prediction_adaptive_step_parameters_(DefaultPredictionParameters()),
      parent_(testing_utilities::make_not_null<Celestial const*>()),
      ephemeris_(testing_utilities::make_not_null<Ephemeris<Barycentric>*>()),
      checkpointer_(make_not_null_unique<Checkpointer<serialization::Vessel>>(
          /*reader=*/nullptr,
          /*writer=*/nullptr)),
      prehistory_(make_not_null_unique<DiscreteTrajectory<Barycentric>>()),
      prognosticator_(nullptr, 20ms) {}

absl::StatusOr<std::unique_ptr<DiscreteTrajectory<Barycentric>>>
Vessel::FlowPrognostication(
    PrognosticatorParameters prognosticator_parameters) {
  auto prognostication = std::make_unique<DiscreteTrajectory<Barycentric>>();
  prognostication->Append(
      prognosticator_parameters.first_time,
      prognosticator_parameters.first_degrees_of_freedom);
  absl::Status status;
  status = ephemeris_->FlowWithAdaptiveStep(
      prognostication.get(),
      Ephemeris<Barycentric>::NoIntrinsicAcceleration,
      ephemeris_->t_max(),
      prognosticator_parameters.adaptive_step_parameters,
      FlightPlan::max_ephemeris_steps_per_frame);
  bool const reached_t_max = status.ok();
  if (reached_t_max) {
    // This will prolong the ephemeris by |max_ephemeris_steps_per_frame|.
    status = ephemeris_->FlowWithAdaptiveStep(
        prognostication.get(),
        Ephemeris<Barycentric>::NoIntrinsicAcceleration,
        InfiniteFuture,
        prognosticator_parameters.adaptive_step_parameters,
        FlightPlan::max_ephemeris_steps_per_frame);
  }
  LOG_IF_EVERY_N(INFO, !status.ok(), 50)
      << "Prognostication from " << prognosticator_parameters.first_time
      << " finished at " << prognostication->back().time << " with "
      << status.ToString() << " for " << ShortDebugString();
  if (absl::IsCancelled(status)) {
    return status;
  } else {
    // Unless we were stopped, ignore the status, which indicates a failure to
    // reach |t_max|, and provide a short prognostication.
    return std::move(prognostication);
  }
}

void Vessel::AppendToVesselTrajectory(
    TrajectoryIterator const part_trajectory_begin,
    TrajectoryIterator const part_trajectory_end,
    DiscreteTrajectory<Barycentric>& trajectory) {
  CHECK(!parts_.empty());
  std::vector<DiscreteTrajectory<Barycentric>::Iterator> its;
  std::vector<DiscreteTrajectory<Barycentric>::Iterator> ends;
  its.reserve(parts_.size());
  ends.reserve(parts_.size());
  for (auto const& [_, part] : parts_) {
    its.push_back((*part.*part_trajectory_begin)());
    ends.push_back((*part.*part_trajectory_end)());
  }

  // We cannot append a point before this time, see the comments in AdvanceTime.
  Instant const last_time =
      trajectory.Empty() ? InfinitePast : trajectory.back().time;

  // Loop over the times of the trajectory.
  for (;;) {
    auto const& it0 = its[0];
    bool const at_end_of_part_trajectory = it0 == ends[0];
    Instant const first_time = at_end_of_part_trajectory ? Instant()
                                                         : it0->time;
    bool const can_be_appended = !at_end_of_part_trajectory &&
                                 first_time > last_time;

    // Loop over the parts at a given time.
    BarycentreCalculator<DegreesOfFreedom<Barycentric>, Mass> calculator;
    int i = 0;
    for (auto const& [_, part] : parts_) {
      auto& it = its[i];
      CHECK_EQ(at_end_of_part_trajectory, it == ends[i]);
      if (!at_end_of_part_trajectory) {
        calculator.Add(it->degrees_of_freedom, part->mass());
        CHECK_EQ(first_time, it->time);
        ++it;
      }
      ++i;
    }

    if (at_end_of_part_trajectory) {
      return;
    }

    // Append the parts' barycentre to the trajectory.
    if (can_be_appended) {
      DegreesOfFreedom<Barycentric> const vessel_degrees_of_freedom =
          calculator.Get();
      trajectory.Append(first_time, vessel_degrees_of_freedom);
    }
  }
}

void Vessel::AttachPrediction(
    not_null<std::unique_ptr<DiscreteTrajectory<Barycentric>>> trajectory) {
  trajectory->ForgetBefore(psychohistory_->back().time);
  if (trajectory->Empty()) {
    prediction_ = psychohistory_->NewForkAtLast();
  } else {
    if (prediction_ != nullptr) {
      psychohistory_->DeleteFork(prediction_);
    }
    prediction_ = trajectory.get();
    psychohistory_->AttachFork(std::move(trajectory));
  }
}

bool Vessel::IsCollapsible() const {
  PileUp* containing_pile_up = nullptr;
  std::set<not_null<Part*>> parts;
  for (const auto& [_, part] : parts_) {
    // We expect parts to be piled up.
    CHECK(part->is_piled_up());
    // Not collapsible if any part has a force applied to it (but a torque is
    // fine).
    if (part->intrinsic_force() != Vector<Force, Barycentric>{}) {
      return false;
    }
    parts.insert(part.get());
    if (containing_pile_up == nullptr) {
      containing_pile_up = part->containing_pile_up();
    } else {
      // All the parts should be in the same pile-up.
      CHECK_EQ(containing_pile_up, part->containing_pile_up());
    }
  }
  CHECK_NE(nullptr, containing_pile_up);
  for (const auto part : containing_pile_up->parts()) {
    // Not collapsible if the pile-up contains a part not in this vessel.
    if (!parts.contains(part)) {
      return false;
    }
  }
  return true;
}

// Run the prognostication in both synchronous and asynchronous mode in tests to
// avoid code rot.
#if defined(_DEBUG)
std::atomic_bool Vessel::synchronous_(true);
#else
std::atomic_bool Vessel::synchronous_(false);
#endif

}  // namespace internal_vessel
}  // namespace ksp_plugin
}  // namespace principia<|MERGE_RESOLUTION|>--- conflicted
+++ resolved
@@ -458,22 +458,11 @@
     CHECK(Contains(parts_, part_id));
     message->add_kept_parts(part_id);
   }
-<<<<<<< HEAD
   // Starting with Gateaux we don't save the prediction, see #2685.
   prehistory_->WriteToMessage(message->mutable_prehistory(),
                               /*exclude=*/{prediction_},
-                              /*tracked=*/{history_, psychohistory_});
-=======
-  // Starting with Gateaux we don't save the prediction, see #2685.  Instead we
-  // save an empty prediction that we re-read as a prediction.  This is a bit
-  // hacky, but hopefully we can remove this hack once #2400 is solved.
-  DiscreteTrajectory<Barycentric>* empty_prediction =
-      psychohistory_->NewForkAtLast();
-  history_->WriteToMessage(message->mutable_history(),
-                           /*forks=*/{psychohistory_, empty_prediction},
-                           /*exact=*/{});
-  psychohistory_->DeleteFork(empty_prediction);
->>>>>>> 97f5ef75
+                              /*tracked=*/{history_, psychohistory_},
+                              /*exact=*/{});
   if (flight_plan_ != nullptr) {
     flight_plan_->WriteToMessage(message->mutable_flight_plan());
   }
