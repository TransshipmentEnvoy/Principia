--- conflicted
+++ resolved
@@ -26,12 +26,8 @@
 using base::make_not_null_unique;
 using base::MakeStoppableThread;
 using geometry::BarycentreCalculator;
-<<<<<<< HEAD
-using geometry::Bivector;
-=======
 using geometry::InfiniteFuture;
 using geometry::InfinitePast;
->>>>>>> 2f63502a
 using geometry::Position;
 using quantities::IsFinite;
 using quantities::Length;
@@ -216,14 +212,9 @@
           part.mass());
     });
     CHECK(psychohistory_ == trajectory_.segments().end());
-<<<<<<< HEAD
     history_->SetDownsampling(downsampling_parameters_);
-    trajectory_.Append(t, calculator.Get());
+    trajectory_.Append(t, calculator.Get()).IgnoreError();
     backstory_ = history_;
-=======
-    history_->SetDownsampling(downsampling_parameters);
-    trajectory_.Append(t, calculator.Get()).IgnoreError();
->>>>>>> 2f63502a
     psychohistory_ = trajectory_.NewSegment();
     prediction_ = trajectory_.NewSegment();
   }
@@ -519,27 +510,17 @@
     std::function<void(PartId)> const& deletion_callback) {
   bool const is_pre_cesàro = message.has_psychohistory_is_authoritative();
   bool const is_pre_chasles = message.has_prediction();
-<<<<<<< HEAD
-  bool const is_pre_陈景润 = !message.history().has_downsampling();
-  bool const is_pre_ζήνων = message.history().segment_size() == 0;
-  bool const is_pre_zermelo = !message.has_is_collapsible();
-  LOG_IF(WARNING, is_pre_zermelo)
-=======
   bool const is_pre_陈景润 = !message.history().has_downsampling() &&
                              message.history().segment_size() == 0;
   bool const is_pre_hamilton = message.history().segment_size() == 0;
-  LOG_IF(WARNING, is_pre_hamilton)
->>>>>>> 2f63502a
+  bool const is_pre_zermelo = !message.has_is_collapsible();
+  LOG_IF(WARNING, is_pre_zermelo)
       << "Reading pre-"
-      << (is_pre_cesàro    ? u8"Cesàro"
-          : is_pre_chasles ? "Chasles"
-          : is_pre_陈景润   ? u8"陈景润"
-<<<<<<< HEAD
-          : is_pre_ζήνων   ? u8"Ζήνων"
-                           : "Zermelo") << " Vessel";
-=======
-                           : "Hamilton") << " Vessel";
->>>>>>> 2f63502a
+      << (is_pre_cesàro     ? u8"Cesàro"
+          : is_pre_chasles  ? "Chasles"
+          : is_pre_陈景润    ? u8"陈景润"
+          : is_pre_hamilton ? "Hamilton"
+                            : "Zermelo") << " Vessel";
 
   // NOTE(egg): for now we do not read the |MasslessBody| as it can contain no
   // information.
@@ -598,7 +579,6 @@
         message.history(),
         /*tracked=*/{&vessel->psychohistory_, &vessel->prediction_});
     vessel->history_ = vessel->trajectory_.segments().begin();
-<<<<<<< HEAD
     vessel->backstory_ = std::prev(vessel->psychohistory_);
   } else if (is_pre_zermelo) {
     vessel->trajectory_ = DiscreteTrajectory<Barycentric>::ReadFromMessage(
@@ -607,11 +587,6 @@
                      &vessel->psychohistory_,
                      &vessel->prediction_});
     vessel->backstory_ = std::prev(vessel->psychohistory_);
-=======
-    // Necessary after Εὔδοξος because the ephemeris has not been prolonged
-    // during deserialization.  Doesn't hurt prior to Εὔδοξος.
-    ephemeris->Prolong(vessel->prediction_->back().time).IgnoreError();
->>>>>>> 2f63502a
   } else {
     vessel->trajectory_ = DiscreteTrajectory<Barycentric>::ReadFromMessage(
         message.history(),
@@ -619,23 +594,17 @@
                      &vessel->backstory_,
                      &vessel->psychohistory_,
                      &vessel->prediction_});
-<<<<<<< HEAD
     vessel->is_collapsible_ = message.is_collapsible();
     vessel->checkpointer_ =
         Checkpointer<serialization::Vessel>::ReadFromMessage(
             vessel->MakeCheckpointerWriter(),
             vessel->MakeCheckpointerReader(),
             message.checkpoint());
-=======
-    // Necessary after Εὔδοξος because the ephemeris has not been prolonged
-    // during deserialization.
-    ephemeris->Prolong(vessel->prediction_->back().time).IgnoreError();
->>>>>>> 2f63502a
   }
 
   // Necessary after Εὔδοξος because the ephemeris has not been prolonged
   // during deserialization.
-  ephemeris->Prolong(vessel->prediction_->back().time);
+  ephemeris->Prolong(vessel->prediction_->back().time).IgnoreError();
 
   if (is_pre_陈景润) {
     vessel->history_->SetDownsamplingUnconditionally(
