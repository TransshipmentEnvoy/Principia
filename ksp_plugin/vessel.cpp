﻿
#include "ksp_plugin/vessel.hpp"

#include <algorithm>
#include <limits>
#include <list>
#include <string>
#include <vector>

#include "astronomy/epoch.hpp"
#include "base/map_util.hpp"
#include "ksp_plugin/integrators.hpp"
#include "ksp_plugin/pile_up.hpp"
#include "quantities/si.hpp"
#include "testing_utilities/make_not_null.hpp"

namespace principia {
namespace ksp_plugin {
namespace internal_vessel {

using astronomy::InfiniteFuture;
using base::Contains;
using base::Error;
using base::FindOrDie;
using base::make_not_null_unique;
using geometry::BarycentreCalculator;
using geometry::Position;
using quantities::IsFinite;
using quantities::Length;
using quantities::Time;
using quantities::si::Metre;

constexpr std::int64_t max_dense_intervals = 10'000;
constexpr Length downsampling_tolerance = 10 * Metre;

bool operator!=(Vessel::PrognosticatorParameters const& left,
                Vessel::PrognosticatorParameters const& right) {
  return left.first_time != right.first_time ||
         left.first_degrees_of_freedom != right.first_degrees_of_freedom ||
         &left.adaptive_step_parameters.integrator() !=
             &right.adaptive_step_parameters.integrator() ||
         left.adaptive_step_parameters.max_steps() !=
             right.adaptive_step_parameters.max_steps() ||
         left.adaptive_step_parameters.length_integration_tolerance() !=
             right.adaptive_step_parameters.length_integration_tolerance() ||
         left.adaptive_step_parameters.speed_integration_tolerance() !=
             right.adaptive_step_parameters.speed_integration_tolerance() ||
         left.shutdown != right.shutdown;
}

Vessel::Vessel(GUID const& guid,
               std::string const& name,
               not_null<Celestial const*> const parent,
               not_null<Ephemeris<Barycentric>*> const ephemeris,
               Ephemeris<Barycentric>::AdaptiveStepParameters const&
                   prediction_adaptive_step_parameters)
    : guid_(guid),
      name_(name),
      body_(),
      prediction_adaptive_step_parameters_(prediction_adaptive_step_parameters),
      parent_(parent),
      ephemeris_(ephemeris),
      history_(make_not_null_unique<DiscreteTrajectory<Barycentric>>()) {
  // Can't create the |psychohistory_| and |prediction_| here because |history_|
  // is empty;
}

Vessel::~Vessel() {
  LOG(INFO) << "Destroying vessel " << ShortDebugString();
  // Ask the prognosticator to shut down.  This may take a while.  Make sure
  // that we handle the case where |PrepareHistory| was not called.
  if (prognosticator_.joinable()) {
    {
      absl::MutexLock l(&prognosticator_lock_);
      prognosticator_parameters_ =
          PrognosticatorParameters{Ephemeris<Barycentric>::Guard(ephemeris_),
                                   psychohistory_->back().time,
                                   psychohistory_->back().degrees_of_freedom,
                                   prediction_adaptive_step_parameters_,
                                   /*shutdown=*/true};
    }
    prognosticator_.join();
  }
}

GUID const& Vessel::guid() const {
  return guid_;
}

std::string const& Vessel::name() const {
  return name_;
}

void Vessel::set_name(std::string const& new_name) {
  LOG(INFO) << "Vessel " << ShortDebugString() << " is now known as "
            << new_name;
  name_ = new_name;
}

not_null<MasslessBody const*> Vessel::body() const {
  return &body_;
}

not_null<Celestial const*> Vessel::parent() const {
  return parent_;
}

void Vessel::set_parent(not_null<Celestial const*> const parent) {
  LOG(INFO) << "Vessel " << ShortDebugString() << " switches parent from "
            << parent_->body()->name() << " to " << parent->body()->name();
  parent_ = parent;
}

void Vessel::AddPart(not_null<std::unique_ptr<Part>> part) {
  LOG(INFO) << "Adding part " << part->ShortDebugString() << " to vessel "
            << ShortDebugString();
  parts_.emplace(part->part_id(), std::move(part));
}

not_null<std::unique_ptr<Part>> Vessel::ExtractPart(PartId const id) {
  CHECK_LE(kept_parts_.size(), parts_.size());
  auto const it = parts_.find(id);
  CHECK(it != parts_.end()) << id;
  auto result = std::move(it->second);
  LOG(INFO) << "Extracting part " << result->ShortDebugString()
            << " from vessel " << ShortDebugString();
  parts_.erase(it);
  kept_parts_.erase(id);
  return result;
}

void Vessel::KeepPart(PartId const id) {
  CHECK_LE(kept_parts_.size(), parts_.size());
  CHECK(Contains(parts_, id)) << id;
  kept_parts_.insert(id);
}

bool Vessel::WillKeepPart(PartId const id) const {
  return Contains(kept_parts_, id);
}

void Vessel::FreeParts() {
  CHECK_LE(kept_parts_.size(), parts_.size());
  for (auto it = parts_.begin(); it != parts_.end();) {
    not_null<Part*> const part = it->second.get();
    if (Contains(kept_parts_, part->part_id())) {
      ++it;
    } else {
      part->reset_containing_pile_up();
      it = parts_.erase(it);
    }
  }
  CHECK(!parts_.empty());
  kept_parts_.clear();
}

void Vessel::ClearAllIntrinsicForces() {
  for (auto const& [_, part] : parts_) {
    part->clear_intrinsic_force();
  }
}

void Vessel::PrepareHistory(Instant const& t) {
  CHECK(!parts_.empty());
  if (history_->Empty()) {
    LOG(INFO) << "Preparing history of vessel " << ShortDebugString()
              << " at " << t;
    BarycentreCalculator<DegreesOfFreedom<Barycentric>, Mass> calculator;
    ForAllParts([&calculator](Part& part) {
      calculator.Add(part.degrees_of_freedom(), part.mass());
    });
    CHECK(psychohistory_ == nullptr);
    history_->SetDownsampling(max_dense_intervals, downsampling_tolerance);
    history_->Append(t, calculator.Get());
    psychohistory_ = history_->NewForkAtLast();
    prediction_ = psychohistory_->NewForkAtLast();
  }
}

void Vessel::DisableDownsampling() {
  history_->ClearDownsampling();
}

not_null<Part*> Vessel::part(PartId const id) const {
  return FindOrDie(parts_, id).get();
}

void Vessel::ForSomePart(std::function<void(Part&)> action) const {
  CHECK(!parts_.empty());
  action(*parts_.begin()->second);
}

void Vessel::ForAllParts(std::function<void(Part&)> action) const {
  for (auto const& [_, part] : parts_) {
    action(*part);
  }
}

DiscreteTrajectory<Barycentric> const& Vessel::psychohistory() const {
  return *psychohistory_;
}

DiscreteTrajectory<Barycentric> const& Vessel::prediction() const {
  return *prediction_;
}

void Vessel::set_prediction_adaptive_step_parameters(
    Ephemeris<Barycentric>::AdaptiveStepParameters const&
        prediction_adaptive_step_parameters) {
  prediction_adaptive_step_parameters_ = prediction_adaptive_step_parameters;
  absl::MutexLock l(&prognosticator_lock_);
  if (prognosticator_parameters_) {
    prognosticator_parameters_->adaptive_step_parameters =
        prediction_adaptive_step_parameters;
  }
}

Ephemeris<Barycentric>::AdaptiveStepParameters const&
Vessel::prediction_adaptive_step_parameters() const {
  return prediction_adaptive_step_parameters_;
}

FlightPlan& Vessel::flight_plan() const {
  CHECK(has_flight_plan());
  return *flight_plan_;
}

bool Vessel::has_flight_plan() const {
  return flight_plan_ != nullptr;
}

void Vessel::AdvanceTime() {
  // Squirrel away the prediction so that we can reattach it if we don't have a
  // prognostication.
  auto prediction = prediction_->DetachFork();

  history_->DeleteFork(psychohistory_);
  AppendToVesselTrajectory(&Part::history_begin,
                           &Part::history_end,
                           *history_);
  psychohistory_ = history_->NewForkAtLast();
  AppendToVesselTrajectory(&Part::psychohistory_begin,
                           &Part::psychohistory_end,
                           *psychohistory_);
  {
    absl::MutexLock l(&prognosticator_lock_);
    if (prognostication_ == nullptr) {
      AttachPrediction(std::move(prediction));
    } else {
      AttachPrediction(std::move(prognostication_));
    }
  }

  for (auto const& [_, part] : parts_) {
    part->ClearHistory();
  }
}

void Vessel::ForgetBefore(Instant const& time) {
  // Make sure that the history keeps at least one point and don't change the
  // psychohistory or prediction.  We cannot use the parts because they may have
  // been moved to the future already.
  history_->ForgetBefore(std::min(time, history_->back().time));
  if (flight_plan_ != nullptr) {
    flight_plan_->ForgetBefore(time, [this]() { flight_plan_.reset(); });
  }
}

void Vessel::CreateFlightPlan(
    Instant const& final_time,
    Mass const& initial_mass,
    Ephemeris<Barycentric>::AdaptiveStepParameters const&
        flight_plan_adaptive_step_parameters,
    Ephemeris<Barycentric>::GeneralizedAdaptiveStepParameters const&
        flight_plan_generalized_adaptive_step_parameters) {
  auto const history_back = history_->back();
  flight_plan_ = std::make_unique<FlightPlan>(
      initial_mass,
      /*initial_time=*/history_back.time,
      /*initial_degrees_of_freedom=*/history_back.degrees_of_freedom,
      final_time,
      ephemeris_,
      flight_plan_adaptive_step_parameters,
      flight_plan_generalized_adaptive_step_parameters);
}

void Vessel::DeleteFlightPlan() {
  flight_plan_.reset();
}

void Vessel::RefreshPrediction() {
  absl::MutexLock l(&prognosticator_lock_);
  // The guard below ensures that the ephemeris will not be "forgotten before"
  // the end of the psychohistory between now and the time when the
  // prognosticator finishes the integration.  This ensures that the ephemeris'
  // |t_min| is never after the time that |FlowWithAdaptiveStep| tries to
  // integrate.
  // The guard will be destroyed either when the next set of parameters is
  // created or when the prognostication has been computed.
  // Note that we know that both |EventuallyForgetBefore| and
  // |RefreshPrediction| are called on the main thread, therefore the ephemeris
  // currently covers the last time of the psychohistory.  Were this to change,
  // this code might have to change.
  prognosticator_parameters_ =
      PrognosticatorParameters{Ephemeris<Barycentric>::Guard(ephemeris_),
                               psychohistory_->back().time,
                               psychohistory_->back().degrees_of_freedom,
                               prediction_adaptive_step_parameters_,
                               /*shutdown=*/false};
  if (synchronous_) {
    std::unique_ptr<DiscreteTrajectory<Barycentric>> prognostication;
    std::optional<PrognosticatorParameters> prognosticator_parameters;
    std::swap(prognosticator_parameters, prognosticator_parameters_);
    Status const status =
        FlowPrognostication(std::move(*prognosticator_parameters),
                            prognostication);
    SwapPrognostication(prognostication, status);
  } else {
    StartPrognosticatorIfNeeded();
  }
  if (prognostication_ != nullptr) {
    AttachPrediction(std::move(prognostication_));
  }
}

void Vessel::RefreshPrediction(Instant const& time) {
  RefreshPrediction();
  prediction_->ForgetAfter(time);
}

std::string Vessel::ShortDebugString() const {
  return name_ + " (" + guid_ + ")";
}

void Vessel::WriteToMessage(not_null<serialization::Vessel*> const message,
                            PileUp::SerializationIndexForPileUp const&
                                serialization_index_for_pile_up) const {
  message->set_guid(guid_);
  message->set_name(name_);
  body_.WriteToMessage(message->mutable_body());
  prediction_adaptive_step_parameters_.WriteToMessage(
      message->mutable_prediction_adaptive_step_parameters());
  for (auto const& [_, part] : parts_) {
    part->WriteToMessage(message->add_parts(), serialization_index_for_pile_up);
  }
  for (auto const& part_id : kept_parts_) {
    CHECK(Contains(parts_, part_id));
    message->add_kept_parts(part_id);
  }
  history_->WriteToMessage(message->mutable_history(),
                           /*forks=*/{psychohistory_, prediction_});
  if (flight_plan_ != nullptr) {
    flight_plan_->WriteToMessage(message->mutable_flight_plan());
  }
}

not_null<std::unique_ptr<Vessel>> Vessel::ReadFromMessage(
    serialization::Vessel const& message,
    not_null<Celestial const*> const parent,
    not_null<Ephemeris<Barycentric>*> const ephemeris,
    std::function<void(PartId)> const& deletion_callback) {
  bool const is_pre_cesàro = message.has_psychohistory_is_authoritative();
  bool const is_pre_chasles = message.has_prediction();
  bool const is_pre_陈景润 = !message.history().has_downsampling();

  // NOTE(egg): for now we do not read the |MasslessBody| as it can contain no
  // information.
  auto vessel = make_not_null_unique<Vessel>(
      message.guid(),
      message.name(),
      parent,
      ephemeris,
      Ephemeris<Barycentric>::AdaptiveStepParameters::ReadFromMessage(
          message.prediction_adaptive_step_parameters()));
  for (auto const& serialized_part : message.parts()) {
    PartId const part_id = serialized_part.part_id();
    auto part =
        Part::ReadFromMessage(serialized_part, [deletion_callback, part_id]() {
          if (deletion_callback != nullptr) {
            deletion_callback(part_id);
          }
        });
    vessel->parts_.emplace(part_id, std::move(part));
  }
  for (PartId const part_id : message.kept_parts()) {
    CHECK(Contains(vessel->parts_, part_id));
    vessel->kept_parts_.insert(part_id);
  }

  if (is_pre_cesàro) {
    auto const psychohistory =
        DiscreteTrajectory<Barycentric>::ReadFromMessage(message.history(),
                                                         /*forks=*/{});
    // The |history_| has been created by the constructor above.  Reconstruct
    // it from the |psychohistory|.
    for (auto it = psychohistory->begin(); it != psychohistory->end();) {
      auto const& [time, degrees_of_freedom] = *it;
      ++it;
      if (it == psychohistory->end() &&
          !message.psychohistory_is_authoritative()) {
        vessel->psychohistory_ = vessel->history_->NewForkAtLast();
        vessel->psychohistory_->Append(time, degrees_of_freedom);
      } else {
        vessel->history_->Append(time, degrees_of_freedom);
      }
    }
    if (message.psychohistory_is_authoritative()) {
      vessel->psychohistory_ = vessel->history_->NewForkAtLast();
    }
    vessel->prediction_ = vessel->psychohistory_->NewForkAtLast();
  } else if (is_pre_chasles) {
    vessel->history_ = DiscreteTrajectory<Barycentric>::ReadFromMessage(
        message.history(),
        /*forks=*/{&vessel->psychohistory_});
    vessel->prediction_ = vessel->psychohistory_->NewForkAtLast();
  } else {
    vessel->history_ = DiscreteTrajectory<Barycentric>::ReadFromMessage(
        message.history(),
        /*forks=*/{&vessel->psychohistory_, &vessel->prediction_});
    // Necessary after Εὔδοξος because the ephemeris has not been prolonged
    // during deserialization.  Doesn't hurt prior to Εὔδοξος.
    ephemeris->Prolong(vessel->prediction_->back().time);
  }

  if (is_pre_陈景润) {
    vessel->history_->SetDownsampling(max_dense_intervals,
                                      downsampling_tolerance);
  }

  if (message.has_flight_plan()) {
    vessel->flight_plan_ = FlightPlan::ReadFromMessage(message.flight_plan(),
                                                       ephemeris);
  }
  return vessel;
}

void Vessel::FillContainingPileUpsFromMessage(
    serialization::Vessel const& message,
    PileUp::PileUpForSerializationIndex const&
        pile_up_for_serialization_index) {
  for (auto const& part_message : message.parts()) {
    auto const& part = FindOrDie(parts_, part_message.part_id());
    part->FillContainingPileUpFromMessage(part_message,
                                          pile_up_for_serialization_index);
  }
}

void Vessel::MakeAsynchronous() {
  synchronous_ = false;
}

void Vessel::MakeSynchronous() {
  synchronous_ = true;
}

Vessel::Vessel()
    : body_(),
      prediction_adaptive_step_parameters_(DefaultPredictionParameters()),
      parent_(testing_utilities::make_not_null<Celestial const*>()),
      ephemeris_(testing_utilities::make_not_null<Ephemeris<Barycentric>*>()),
      history_(make_not_null_unique<DiscreteTrajectory<Barycentric>>()) {}

void Vessel::StartPrognosticatorIfNeeded() {
  prognosticator_lock_.AssertHeld();
  if (!prognosticator_.joinable()) {
    prognosticator_ =
        std::thread(std::bind(&Vessel::RepeatedlyFlowPrognostication, this));
  }
}

void Vessel::RepeatedlyFlowPrognostication() {
  for (;;) {
    // No point in going faster than 50 Hz.
    std::chrono::steady_clock::time_point const wakeup_time =
        std::chrono::steady_clock::now() + std::chrono::milliseconds(20);

    std::optional<PrognosticatorParameters> prognosticator_parameters;
    {
      absl::ReaderMutexLock l(&prognosticator_lock_);
      if (!prognosticator_parameters_) {
        // No parameters, let's wait for them to appear.
        continue;
      }
      std::swap(prognosticator_parameters, prognosticator_parameters_);
    }

    if (prognosticator_parameters->shutdown) {
      break;
    }

    std::unique_ptr<DiscreteTrajectory<Barycentric>> prognostication;
    Status const status =
        FlowPrognostication(std::move(*prognosticator_parameters),
                            prognostication);
    {
      absl::MutexLock l(&prognosticator_lock_);
      SwapPrognostication(prognostication, status);
    }

    std::this_thread::sleep_until(wakeup_time);
  }
}

Status Vessel::FlowPrognostication(
    PrognosticatorParameters prognosticator_parameters,
    std::unique_ptr<DiscreteTrajectory<Barycentric>>& prognostication) {
  // The guard contained in |prognosticator_parameters| ensures that the |t_min|
  // of the ephemeris doesn't move in this function.
  prognostication = std::make_unique<DiscreteTrajectory<Barycentric>>();
  prognostication->Append(
      prognosticator_parameters.first_time,
      prognosticator_parameters.first_degrees_of_freedom);
  Status status;
  status = ephemeris_->FlowWithAdaptiveStep(
      prognostication.get(),
      Ephemeris<Barycentric>::NoIntrinsicAcceleration,
      ephemeris_->t_max(),
      prognosticator_parameters.adaptive_step_parameters,
      FlightPlan::max_ephemeris_steps_per_frame);
  bool const reached_t_max = status.ok();
  if (reached_t_max) {
    // This will prolong the ephemeris by |max_ephemeris_steps_per_frame|.
    status = ephemeris_->FlowWithAdaptiveStep(
        prognostication.get(),
        Ephemeris<Barycentric>::NoIntrinsicAcceleration,
        InfiniteFuture,
        prognosticator_parameters.adaptive_step_parameters,
        FlightPlan::max_ephemeris_steps_per_frame);
  }
  LOG_IF(INFO, !status.ok())
      << "Prognostication from " << prognosticator_parameters.first_time
      << " finished at " << prognostication->back().time << " with "
      << status.ToString() << " for " << ShortDebugString();
  return status;
}

void Vessel::SwapPrognostication(
    std::unique_ptr<DiscreteTrajectory<Barycentric>>& prognostication,
    Status const& status) {
  prognosticator_lock_.AssertHeld();
  if (status.error() != Error::CANCELLED) {
    prognostication_.swap(prognostication);
  }
}

void Vessel::AppendToVesselTrajectory(
    TrajectoryIterator const part_trajectory_begin,
    TrajectoryIterator const part_trajectory_end,
    DiscreteTrajectory<Barycentric>& trajectory) {
  CHECK(!parts_.empty());
  std::vector<DiscreteTrajectory<Barycentric>::Iterator> its;
  std::vector<DiscreteTrajectory<Barycentric>::Iterator> ends;
  its.reserve(parts_.size());
  ends.reserve(parts_.size());
  for (auto const& [_, part] : parts_) {
    its.push_back((*part.*part_trajectory_begin)());
    ends.push_back((*part.*part_trajectory_end)());
  }

  // Loop over the times of the trajectory.
  for (;;) {
    auto const& it0 = its[0];
    bool const at_end_of_part_trajectory = it0 == ends[0];
    Instant const first_time = at_end_of_part_trajectory ? Instant()
                                                         : it0->time;

    // Loop over the parts at a given time.
    BarycentreCalculator<DegreesOfFreedom<Barycentric>, Mass> calculator;
    int i = 0;
    for (auto const& [_, part] : parts_) {
      auto& it = its[i];
      CHECK_EQ(at_end_of_part_trajectory, it == ends[i]);
      if (!at_end_of_part_trajectory) {
<<<<<<< HEAD
        calculator.Add(it->degrees_of_freedom, part.mass());
        CHECK_EQ(first_time, it->time);
=======
        calculator.Add(it.degrees_of_freedom(), part->mass());
        CHECK_EQ(first_time, it.time());
>>>>>>> 31f2c60b
        ++it;
      }
      ++i;
    }

    if (at_end_of_part_trajectory) {
      return;
    }

    // Append the parts' barycentre to the trajectory.
    DegreesOfFreedom<Barycentric> const vessel_degrees_of_freedom =
        calculator.Get();
    trajectory.Append(first_time, vessel_degrees_of_freedom);
  }
}

void Vessel::AttachPrediction(
    not_null<std::unique_ptr<DiscreteTrajectory<Barycentric>>> trajectory) {
  trajectory->ForgetBefore(psychohistory_->back().time);
  if (trajectory->Empty()) {
    prediction_ = psychohistory_->NewForkAtLast();
  } else {
    prediction_ = trajectory.get();
    psychohistory_->AttachFork(std::move(trajectory));
  }
}

// Run the prognostication in both synchronous and asynchronous mode in tests to
// avoid code rot.
#if defined(_DEBUG)
std::atomic_bool Vessel::synchronous_(true);
#else
std::atomic_bool Vessel::synchronous_(false);
#endif

}  // namespace internal_vessel
}  // namespace ksp_plugin
}  // namespace principia<|MERGE_RESOLUTION|>--- conflicted
+++ resolved
@@ -571,13 +571,8 @@
       auto& it = its[i];
       CHECK_EQ(at_end_of_part_trajectory, it == ends[i]);
       if (!at_end_of_part_trajectory) {
-<<<<<<< HEAD
-        calculator.Add(it->degrees_of_freedom, part.mass());
+        calculator.Add(it->degrees_of_freedom, part->mass());
         CHECK_EQ(first_time, it->time);
-=======
-        calculator.Add(it.degrees_of_freedom(), part->mass());
-        CHECK_EQ(first_time, it.time());
->>>>>>> 31f2c60b
         ++it;
       }
       ++i;
