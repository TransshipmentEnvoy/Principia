#include "ksp_plugin/planetarium.hpp"

#include <algorithm>
#include <optional>
#include <utility>
#include <vector>

#include "geometry/sign.hpp"
#include "physics/massive_body.hpp"
#include "physics/similar_motion.hpp"
#include "quantities/elementary_functions.hpp"
#include "quantities/named_quantities.hpp"

namespace principia {
namespace ksp_plugin {
namespace _planetarium {
namespace internal {

using namespace principia::geometry::_sign;
using namespace principia::physics::_massive_body;
using namespace principia::physics::_similar_motion;
using namespace principia::quantities::_elementary_functions;
using namespace principia::quantities::_named_quantities;

namespace {
constexpr int max_plot_method_2_steps = 10'000;
}  // namespace

Planetarium::Parameters::Parameters(double const sphere_radius_multiplier,
                                    Angle const& angular_resolution,
                                    Angle const& field_of_view)
    : sphere_radius_multiplier_(sphere_radius_multiplier),
      sin²_angular_resolution_(Pow<2>(Sin(angular_resolution))),
      tan_angular_resolution_(Tan(angular_resolution)),
      tan_field_of_view_(Tan(field_of_view)) {}

Planetarium::Planetarium(
    Parameters const& parameters,
    Perspective<Navigation, Camera> perspective,
    not_null<Ephemeris<Barycentric> const*> const ephemeris,
    not_null<PlottingFrame const*> const plotting_frame,
    PlottingToScaledSpaceConversion plotting_to_scaled_space)
    : parameters_(parameters),
      perspective_(std::move(perspective)),
      ephemeris_(ephemeris),
      plotting_frame_(plotting_frame),
      plotting_to_scaled_space_(std::move(plotting_to_scaled_space)) {}

RP2Lines<Length, Camera> Planetarium::PlotMethod0(
    DiscreteTrajectory<Barycentric> const& trajectory,
    DiscreteTrajectory<Barycentric>::iterator const begin,
    DiscreteTrajectory<Barycentric>::iterator const end,
    Instant const& now,
    bool const /*reverse*/) const {
  auto const plottable_begin = trajectory.lower_bound(plotting_frame_->t_min());
  auto const plottable_end = trajectory.lower_bound(plotting_frame_->t_max());
  auto const plottable_spheres = ComputePlottableSpheres(now);
  auto const plottable_segments = ComputePlottableSegments(plottable_spheres,
                                                           plottable_begin,
                                                           plottable_end);

  auto const field_of_view_radius² =
      perspective_.focal() * perspective_.focal() *
      parameters_.tan_field_of_view_ * parameters_.tan_field_of_view_;
  std::optional<Position<Navigation>> previous_position;
  RP2Lines<Length, Camera> rp2_lines;
  for (auto const& plottable_segment : plottable_segments) {
    // Apply the projection to the current plottable segment.
    auto const rp2_first = perspective_(plottable_segment.first);
    auto const rp2_second = perspective_(plottable_segment.second);

    // If the segment is entirely outside the field of view, ignore it.
    Length const x1 = rp2_first.x();
    Length const y1 = rp2_first.y();
    Length const x2 = rp2_second.x();
    Length const y2 = rp2_second.y();
    if (x1 * x1 + y1 * y1 > field_of_view_radius² &&
        x2 * x2 + y2 * y2 > field_of_view_radius²) {
      continue;
    }

    // Create a new ℝP² line when two segments are not consecutive.  Don't
    // compare ℝP² points for equality, that's expensive.
    bool const are_consecutive =
        previous_position == plottable_segment.first;
    previous_position = plottable_segment.second;

    if (are_consecutive) {
      rp2_lines.back().push_back(rp2_second);
    } else {
      RP2Line<Length, Camera> const rp2_line = {rp2_first, rp2_second};
      rp2_lines.push_back(rp2_line);
    }
  }
  return rp2_lines;
}

RP2Lines<Length, Camera> Planetarium::PlotMethod1(
    DiscreteTrajectory<Barycentric> const& trajectory,
    DiscreteTrajectory<Barycentric>::iterator const begin,
    DiscreteTrajectory<Barycentric>::iterator const end,
    Instant const& now,
    bool const reverse) const {
  Length const focal_plane_tolerance =
      perspective_.focal() * parameters_.tan_angular_resolution_;
  auto const focal_plane_tolerance² =
      focal_plane_tolerance * focal_plane_tolerance;

  auto const rp2_lines = PlotMethod0(trajectory, begin, end, now, reverse);

  RP2Lines<Length, Camera> new_rp2_lines;
  for (auto const& rp2_line : rp2_lines) {
    RP2Line<Length, Camera> new_rp2_line;
    std::optional<RP2Point<Length, Camera>> start_rp2_point;
    for (int i = 0; i < rp2_line.size(); ++i) {
      RP2Point<Length, Camera> const& rp2_point = rp2_line[i];
      if (i == 0) {
        new_rp2_line.push_back(rp2_point);
        start_rp2_point = rp2_point;
      } else if (Pow<2>(rp2_point.x() - start_rp2_point->x()) +
                 Pow<2>(rp2_point.y() - start_rp2_point->y()) >
                     focal_plane_tolerance²) {
        // TODO(phl): This creates a segment if the tolerance is exceeded.  It
        // should probably create a segment that stays just below the tolerance.
        new_rp2_line.push_back(rp2_point);
        start_rp2_point = rp2_point;
      } else if (i == rp2_line.size() - 1) {
        new_rp2_line.push_back(rp2_point);
      }
    }
    new_rp2_lines.push_back(std::move(new_rp2_line));
  }
  return new_rp2_lines;
}

RP2Lines<Length, Camera> Planetarium::PlotMethod2(
    Trajectory<Barycentric> const& trajectory,
    DiscreteTrajectory<Barycentric>::iterator const begin,
    DiscreteTrajectory<Barycentric>::iterator const end,
    Instant const& now,
    bool const reverse) const {
  if (begin == end) {
    return {};
  }
  auto last = end;
  --last;
  auto const begin_time = std::max(begin->time, plotting_frame_->t_min());
  auto const last_time = std::min(last->time, plotting_frame_->t_max());
  return PlotMethod2(trajectory, begin_time, last_time, now, reverse);
}

RP2Lines<Length, Camera> Planetarium::PlotMethod2(
    Trajectory<Barycentric> const& trajectory,
    Instant const& first_time,
    Instant const& last_time,
    Instant const& now,
    bool const reverse,
    Length* const minimal_distance) const {
  RP2Lines<Length, Camera> lines;
  auto const plottable_spheres = ComputePlottableSpheres(now);
  double const tan²_angular_resolution =
      Pow<2>(parameters_.tan_angular_resolution_);
  auto const final_time = reverse ? first_time : last_time;
  auto previous_time = reverse ? last_time : first_time;

  if (minimal_distance != nullptr) {
    *minimal_distance = Infinity<Length>;
  }

  Sign const direction = reverse ? Sign::Negative() : Sign::Positive();
  if (direction * (final_time - previous_time) <= Time{}) {
    return lines;
  }
  SimilarMotion<Barycentric, Navigation> to_plotting_frame_at_t =
      plotting_frame_->ToThisFrameAtTimeSimilarly(previous_time);
  DegreesOfFreedom<Navigation> const initial_degrees_of_freedom =
      to_plotting_frame_at_t(
          trajectory.EvaluateDegreesOfFreedom(previous_time));
  Position<Navigation> previous_position =
      initial_degrees_of_freedom.position();
  Velocity<Navigation> previous_velocity =
      initial_degrees_of_freedom.velocity();
  Time Δt = final_time - previous_time;

  Instant t;
  double estimated_tan²_error;
  std::optional<DegreesOfFreedom<Barycentric>>
      degrees_of_freedom_in_barycentric;
  Position<Navigation> position;
  Square<Length> minimal_squared_distance = Infinity<Square<Length>>;

  std::optional<Position<Navigation>> last_endpoint;

  int steps_accepted = 0;

  goto estimate_tan²_error;

  while (steps_accepted < max_plot_method_2_steps &&
         direction * (previous_time - final_time) < Time{}) {
    do {
      // One square root because we have squared errors, another one because the
      // errors are quadratic in time (in other words, two square roots because
      // the squared errors are quartic in time).
      // A safety factor prevents catastrophic retries.
      Δt *= 0.9 * Sqrt(Sqrt(tan²_angular_resolution / estimated_tan²_error));
    estimate_tan²_error:
      t = previous_time + Δt;
      if (direction * (t - final_time) > Time{}) {
        t = final_time;
        Δt = t - previous_time;
      }
      Position<Navigation> const extrapolated_position =
          previous_position + previous_velocity * Δt;
      to_plotting_frame_at_t = plotting_frame_->ToThisFrameAtTimeSimilarly(t);
      degrees_of_freedom_in_barycentric =
          trajectory.EvaluateDegreesOfFreedom(t);
      position = to_plotting_frame_at_t.similarity()(
                     degrees_of_freedom_in_barycentric->position());

      // The quadratic term of the error between the linear interpolation and
      // the actual function is maximized halfway through the segment, so it is
      // 1/2 (Δt/2)² f″(t-Δt) = (1/2 Δt² f″(t-Δt)) / 4; the squared error is
      // thus (1/2 Δt² f″(t-Δt))² / 16.
      estimated_tan²_error =
          perspective_.Tan²AngularDistance(extrapolated_position, position) /
          16;
    } while (estimated_tan²_error > tan²_angular_resolution);
    ++steps_accepted;

    // TODO(egg): also limit to field of view.
    auto const segment_behind_focal_plane =
        perspective_.SegmentBehindFocalPlane(
            Segment<Navigation>(previous_position, position));

    previous_time = t;
    previous_position = position;
    previous_velocity =
        to_plotting_frame_at_t(*degrees_of_freedom_in_barycentric).velocity();

    if (!segment_behind_focal_plane) {
      continue;
    }

    if (minimal_distance != nullptr) {
      minimal_squared_distance =
          std::min(minimal_squared_distance,
                   perspective_.SquaredDistanceFromCamera(position));
    }

    auto const visible_segments = perspective_.VisibleSegments(
                                      *segment_behind_focal_plane,
                                      plottable_spheres);
    for (auto const& segment : visible_segments) {
      if (last_endpoint != segment.first) {
        lines.emplace_back();
        lines.back().push_back(perspective_(segment.first));
      }
      lines.back().push_back(perspective_(segment.second));
      last_endpoint = segment.second;
    }
  }
  if (minimal_distance != nullptr) {
    *minimal_distance = Sqrt(minimal_squared_distance);
  }
  return lines;
}

void Planetarium::PlotMethod3(
    Trajectory<Barycentric> const& trajectory,
    DiscreteTrajectory<Barycentric>::iterator begin,
    DiscreteTrajectory<Barycentric>::iterator end,
    Instant const& t_max,
    bool const reverse,
    std::function<void(ScaledSpacePoint const&)> const& add_point,
    int max_points) const {
  if (begin == end) {
    return;
  }
  auto last = std::prev(end);
  auto const begin_time = std::max(begin->time, plotting_frame_->t_min());
  auto const last_time =
      std::min({last->time, plotting_frame_->t_max(), t_max});
<<<<<<< HEAD
  PlotMethod3(trajectory,
              begin_time,
              last_time,
              reverse,
              add_point,
              max_points);
=======
  PlotMethod3(
      trajectory, begin_time, last_time, reverse, add_point, max_points);
>>>>>>> a4f09e7e
}

std::vector<Sphere<Navigation>> Planetarium::ComputePlottableSpheres(
    Instant const& now) const {
  SimilarMotion<Barycentric, Navigation> const similar_motion_at_now =
      plotting_frame_->ToThisFrameAtTimeSimilarly(now);
  std::vector<Sphere<Navigation>> plottable_spheres;

  auto const& bodies = ephemeris_->bodies();
  for (not_null<MassiveBody const*> const body : bodies) {
    auto const trajectory = ephemeris_->trajectory(body);
    Length const mean_radius = body->mean_radius();
    Position<Barycentric> const centre_in_barycentric =
        trajectory->EvaluatePosition(now);
    Sphere<Navigation> plottable_sphere(
        similar_motion_at_now.similarity()(centre_in_barycentric),
        parameters_.sphere_radius_multiplier_ * mean_radius);
    // If the sphere is seen under an angle that is very small it doesn't
    // participate in hiding.
    if (perspective_.SphereSin²HalfAngle(plottable_sphere) >
        parameters_.sin²_angular_resolution_) {
      plottable_spheres.emplace_back(std::move(plottable_sphere));
    }
  }
  return plottable_spheres;
}

Segments<Navigation> Planetarium::ComputePlottableSegments(
    const std::vector<Sphere<Navigation>>& plottable_spheres,
    DiscreteTrajectory<Barycentric>::iterator const begin,
    DiscreteTrajectory<Barycentric>::iterator const end) const {
  Segments<Navigation> all_segments;
  if (begin == end) {
    return all_segments;
  }
  auto it1 = begin;
  Instant t1 = it1->time;
  SimilarMotion<Barycentric, Navigation> similar_motion_at_t1 =
      plotting_frame_->ToThisFrameAtTimeSimilarly(t1);
  Position<Navigation> p1 =
      similar_motion_at_t1(it1->degrees_of_freedom).position();

  auto it2 = it1;
  while (++it2 != end) {
    // Processing one segment of the trajectory.
    Instant const t2 = it2->time;

    // Transform the degrees of freedom to the plotting frame.
    SimilarMotion<Barycentric, Navigation> const similar_motion_at_t2 =
        plotting_frame_->ToThisFrameAtTimeSimilarly(t2);
    Position<Navigation> const p2 =
        similar_motion_at_t2(it2->degrees_of_freedom).position();

    // Find the part of the segment that is behind the focal plane.  We don't
    // care about things that are in front of the focal plane.
    const Segment<Navigation> segment = {p1, p2};
    auto const segment_behind_focal_plane =
        perspective_.SegmentBehindFocalPlane(segment);
    if (segment_behind_focal_plane) {
      // Find the part(s) of the segment that are not hidden by spheres.  These
      // are the ones we want to plot.
      auto segments = perspective_.VisibleSegments(*segment_behind_focal_plane,
                                                   plottable_spheres);
      std::move(segments.begin(),
                segments.end(),
                std::back_inserter(all_segments));
    }

    it1 = it2;
    t1 = t2;
    similar_motion_at_t1 = similar_motion_at_t2;
    p1 = p2;
  }

  return all_segments;
}

}  // namespace internal
}  // namespace _planetarium
}  // namespace ksp_plugin
}  // namespace principia<|MERGE_RESOLUTION|>--- conflicted
+++ resolved
@@ -280,17 +280,8 @@
   auto const begin_time = std::max(begin->time, plotting_frame_->t_min());
   auto const last_time =
       std::min({last->time, plotting_frame_->t_max(), t_max});
-<<<<<<< HEAD
-  PlotMethod3(trajectory,
-              begin_time,
-              last_time,
-              reverse,
-              add_point,
-              max_points);
-=======
   PlotMethod3(
       trajectory, begin_time, last_time, reverse, add_point, max_points);
->>>>>>> a4f09e7e
 }
 
 std::vector<Sphere<Navigation>> Planetarium::ComputePlottableSpheres(
