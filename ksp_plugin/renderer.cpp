--- conflicted
+++ resolved
@@ -302,13 +302,7 @@
 not_null<NavigationFrame const*> Renderer::GetPlottingFrame(
     Instant const& time) const {
   if (target_) {
-    target_->vessel->FlowPrediction(time);
-<<<<<<< HEAD
-=======
-    // The prediction may not have been prolonged enough if we are near a
-    // singularity.
-    CHECK_LE(time, target_->vessel->prediction().last().time());
->>>>>>> ab43def7
+    CHECK_OK(target_->vessel->FlowPrediction(time));
   }
   return GetPlottingFrame();
 }
