--- conflicted
+++ resolved
@@ -11,12 +11,7 @@
 #include "absl/status/status.h"
 #include "absl/synchronization/mutex.h"
 #include "base/jthread.hpp"
-<<<<<<< HEAD
 #include "base/recurring_thread.hpp"
-#include "base/status_or.hpp"
-#include "base/status.hpp"
-=======
->>>>>>> 8c89f768
 #include "ksp_plugin/celestial.hpp"
 #include "ksp_plugin/flight_plan.hpp"
 #include "ksp_plugin/orbit_analyser.hpp"
@@ -33,12 +28,7 @@
 namespace internal_vessel {
 
 using base::not_null;
-<<<<<<< HEAD
 using base::RecurringThread;
-using base::Status;
-using base::StatusOr;
-=======
->>>>>>> 8c89f768
 using geometry::Instant;
 using geometry::Vector;
 using physics::DegreesOfFreedom;
@@ -224,31 +214,10 @@
   using TrajectoryIterator =
       DiscreteTrajectory<Barycentric>::Iterator (Part::*)();
 
-<<<<<<< HEAD
   // Runs the integrator to compute the |prognostication_| based on the given
   // parameters.
-  StatusOr<std::unique_ptr<DiscreteTrajectory<Barycentric>>>
+  absl::StatusOr<std::unique_ptr<DiscreteTrajectory<Barycentric>>>
   FlowPrognostication(PrognosticatorParameters prognosticator_parameters);
-=======
-  // Starts the |prognosticator_| if it is not started already.  The
-  // |prognosticator_parameters_| must have been set.
-  void StartPrognosticatorIfNeeded() REQUIRES(prognosticator_lock_);
-
-  // Run by the |prognosticator_| thread to periodically recompute the
-  // prognostication.
-  absl::Status RepeatedlyFlowPrognostication();
-
-  // Runs the integrator to compute the |prognostication_| based on the given
-  // parameters.
-  absl::Status FlowPrognostication(
-      PrognosticatorParameters prognosticator_parameters,
-      std::unique_ptr<DiscreteTrajectory<Barycentric>>& prognostication);
-
-  // Publishes the prognostication if the computation was not cancelled.
-  void SwapPrognostication(
-      std::unique_ptr<DiscreteTrajectory<Barycentric>>& prognostication,
-      absl::Status const& status);
->>>>>>> 8c89f768
 
   // Appends to |trajectory| the centre of mass of the trajectories of the parts
   // denoted by |part_trajectory_begin| and |part_trajectory_end|.  Only the
